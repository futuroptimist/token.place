--- conflicted
+++ resolved
@@ -61,9 +61,6 @@
     assert container_schema["properties"]["readOnlyRootFilesystem"]["const"] is True
     assert container_schema["properties"]["runAsNonRoot"]["const"] is True
     assert container_schema["properties"]["runAsUser"]["const"] == 1000
-<<<<<<< HEAD
-    assert container_schema["properties"]["capabilities"]["properties"]["drop"]["items"]["const"] == "ALL"
-=======
     assert container_schema["properties"]["capabilities"]["properties"]["drop"]["items"]["const"] == "ALL"
 
 
@@ -97,5 +94,4 @@
         and "tls" in clause["then"]["required"]
         for clause in enforcement_rules
     )
-    assert requires_tls, "Enabling ingress should enforce TLS hosts via the schema"
->>>>>>> d946e71a
+    assert requires_tls, "Enabling ingress should enforce TLS hosts via the schema"