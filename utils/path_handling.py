import os
import sys
import platform
import pathlib
from typing import Optional, Union

# Define platform-specific constants
PLATFORM = platform.system().lower()
IS_WINDOWS = PLATFORM == "windows"
IS_MACOS = PLATFORM == "darwin"
IS_LINUX = PLATFORM == "linux"

def get_user_home_dir() -> pathlib.Path:
    """Get the user's home directory path in a cross-platform way."""
    return pathlib.Path.home()

def get_app_data_dir() -> pathlib.Path:
    """
    Get the appropriate application data directory based on platform:
    - Windows: %APPDATA%/token.place
    - macOS: ~/Library/Application Support/token.place
    - Linux: $XDG_DATA_HOME/token.place or ~/.local/share/token.place
    """
    if IS_WINDOWS:
        appdata = os.environ.get('APPDATA')
        if appdata:
            base_dir = pathlib.Path(appdata)
        else:
            base_dir = get_user_home_dir() / 'AppData' / 'Roaming'
    elif IS_MACOS:
        base_dir = get_user_home_dir() / 'Library' / 'Application Support'
    else:  # Linux and other Unix-like
        xdg_data_home = os.environ.get('XDG_DATA_HOME')
        if xdg_data_home:
            base_dir = pathlib.Path(xdg_data_home)
        else:
            base_dir = get_user_home_dir() / '.local' / 'share'
    return ensure_dir_exists(base_dir / 'token.place')

def get_config_dir() -> pathlib.Path:
    """
    Get the appropriate configuration directory based on platform:
    - Windows: %APPDATA%/token.place/config
    - macOS: ~/Library/Application Support/token.place/config
    - Linux: $XDG_CONFIG_HOME/token.place or ~/.config/token.place
    """
    if IS_WINDOWS or IS_MACOS:
        return ensure_dir_exists(get_app_data_dir() / 'config')
    else:  # Linux and other Unix-like
        xdg_config_home = os.environ.get('XDG_CONFIG_HOME')
        if xdg_config_home:
            base_dir = pathlib.Path(xdg_config_home)
        else:
            base_dir = get_user_home_dir() / '.config'
        return ensure_dir_exists(base_dir / 'token.place')

def get_cache_dir() -> pathlib.Path:
    """
    Get the appropriate cache directory based on platform:
    - Windows: %LOCALAPPDATA%/token.place/cache
    - macOS: ~/Library/Caches/token.place
    - Linux: $XDG_CACHE_HOME/token.place or ~/.cache/token.place
    """
    if IS_WINDOWS:
        local_appdata = os.environ.get('LOCALAPPDATA')
        if local_appdata:
            base_dir = pathlib.Path(local_appdata)
        else:
            base_dir = get_user_home_dir() / 'AppData' / 'Local'
        return ensure_dir_exists(base_dir / 'token.place' / 'cache')
    elif IS_MACOS:
        return ensure_dir_exists(get_user_home_dir() / 'Library' / 'Caches' / 'token.place')
    else:  # Linux and other Unix-like
        xdg_cache_home = os.environ.get('XDG_CACHE_HOME')
        if xdg_cache_home:
            base_dir = pathlib.Path(xdg_cache_home)
        else:
            base_dir = get_user_home_dir() / '.cache'
        return ensure_dir_exists(base_dir / 'token.place')

def get_models_dir() -> pathlib.Path:
    """Get the directory for storing downloaded models."""
    return ensure_dir_exists(get_app_data_dir() / 'models')

def get_logs_dir() -> pathlib.Path:
    """Get the directory for storing log files.

    On Linux, honors the ``XDG_STATE_HOME`` environment variable when set.
    """
    if IS_WINDOWS:
        return ensure_dir_exists(get_app_data_dir() / 'logs')
    elif IS_MACOS:
        return ensure_dir_exists(
            get_user_home_dir() / 'Library' / 'Logs' / 'token.place'
        )
    else:  # Linux and other Unix-like
        xdg_state_home = os.environ.get('XDG_STATE_HOME')
        if xdg_state_home:
            base_dir = pathlib.Path(xdg_state_home)
        else:
            base_dir = get_user_home_dir() / '.local' / 'state'
        return ensure_dir_exists(base_dir / 'token.place' / 'logs')

<<<<<<< HEAD
def ensure_dir_exists(dir_path: Union[str, os.PathLike]) -> pathlib.Path:
    """
    Ensure a directory exists, creating it if necessary.
    Expands ``~`` and environment variables before creating the directory, and
    strips surrounding whitespace to avoid accidental directory names.
    Raises ``TypeError`` if ``dir_path`` is ``None`` or not path-like and
    ``NotADirectoryError`` if the path points to an existing file. Returns the
    path as a ``pathlib.Path`` object.
=======
def ensure_dir_exists(dir_path: Union[str, os.PathLike[str]]) -> pathlib.Path:
    """
    Ensure a directory exists, creating it if necessary.
    Accepts strings or ``os.PathLike`` objects, expands ``~`` and environment
    variables before creating the directory, and strips surrounding whitespace to
    avoid accidental directory names. Raises ``TypeError`` if ``dir_path`` is
    ``None`` and ``NotADirectoryError`` if the path points to an existing file.
    Returns the path as a ``pathlib.Path`` object.
>>>>>>> 5f2b97f0
    """
    if dir_path is None:
        raise TypeError("dir_path cannot be None")
    if not isinstance(dir_path, (str, os.PathLike)):
        raise TypeError("dir_path must be path-like")

    # Expand environment variables and user home (~), then normalize
    # Also strip surrounding whitespace to avoid creating unintended paths
    path_str = os.path.expandvars(os.fspath(dir_path)).strip()
    if path_str == "":
        raise ValueError("dir_path cannot be empty")
    path = pathlib.Path(path_str).expanduser().resolve()
    if path.exists() and not path.is_dir():
        raise NotADirectoryError(f"{path} exists and is not a directory")
    path.mkdir(parents=True, exist_ok=True)
    return path

def get_executable_extension() -> str:
    """Get the appropriate executable extension for the current platform."""
    return '.exe' if IS_WINDOWS else ''

<<<<<<< HEAD
def normalize_path(path: Union[str, os.PathLike]) -> pathlib.Path:
    """Convert a path string to a normalized ``pathlib.Path`` object.

    Strips surrounding whitespace and expands environment variables and user
    home (``~``). Raises ``TypeError`` when ``path`` is ``None`` or not
    path-like.
=======
def normalize_path(path: Union[str, os.PathLike[str]]) -> pathlib.Path:
    """Convert a path to a normalized ``pathlib.Path`` object.

    Accepts strings or ``os.PathLike`` objects, strips surrounding whitespace,
    and expands environment variables and user home (``~``). Raises
    ``TypeError`` when ``path`` is ``None``.
>>>>>>> 5f2b97f0
    """
    if path is None:
        raise TypeError("path cannot be None")
    if not isinstance(path, (str, os.PathLike)):
        raise TypeError("path must be path-like")

    expanded = os.path.expandvars(os.fspath(path)).strip()
    if expanded == "":
        raise ValueError("path cannot be empty")
    return pathlib.Path(expanded).expanduser().resolve()

def get_relative_path(
    path: Union[str, os.PathLike[str]],
    base_path: Optional[Union[str, os.PathLike[str]]] = None,
) -> pathlib.Path:
    """Return ``path`` relative to ``base_path``.

    If ``base_path`` is ``None`` the current working directory is used. When the
    two paths do not share a common ancestor, the returned path contains ``..``
    segments instead of an absolute path. On Windows, paths on different drives
    return the absolute ``path`` because ``os.path.relpath`` raises ``ValueError``
    in this scenario.
    """
    path = normalize_path(path)
    if base_path is None:
        base_path = pathlib.Path.cwd()
    else:
        base_path = normalize_path(base_path)

    try:
        return path.relative_to(base_path)
    except ValueError:
        # If path is not relative to base_path, compute a relative path. On
        # Windows, ``os.path.relpath`` can raise ``ValueError`` when the paths
        # reside on different drives, in which case we return the absolute path
        # instead of bubbling up the exception.
        try:
            return pathlib.Path(os.path.relpath(path, base_path))
        except ValueError:
            return path<|MERGE_RESOLUTION|>--- conflicted
+++ resolved
@@ -101,16 +101,6 @@
             base_dir = get_user_home_dir() / '.local' / 'state'
         return ensure_dir_exists(base_dir / 'token.place' / 'logs')
 
-<<<<<<< HEAD
-def ensure_dir_exists(dir_path: Union[str, os.PathLike]) -> pathlib.Path:
-    """
-    Ensure a directory exists, creating it if necessary.
-    Expands ``~`` and environment variables before creating the directory, and
-    strips surrounding whitespace to avoid accidental directory names.
-    Raises ``TypeError`` if ``dir_path`` is ``None`` or not path-like and
-    ``NotADirectoryError`` if the path points to an existing file. Returns the
-    path as a ``pathlib.Path`` object.
-=======
 def ensure_dir_exists(dir_path: Union[str, os.PathLike[str]]) -> pathlib.Path:
     """
     Ensure a directory exists, creating it if necessary.
@@ -119,7 +109,6 @@
     avoid accidental directory names. Raises ``TypeError`` if ``dir_path`` is
     ``None`` and ``NotADirectoryError`` if the path points to an existing file.
     Returns the path as a ``pathlib.Path`` object.
->>>>>>> 5f2b97f0
     """
     if dir_path is None:
         raise TypeError("dir_path cannot be None")
@@ -141,21 +130,12 @@
     """Get the appropriate executable extension for the current platform."""
     return '.exe' if IS_WINDOWS else ''
 
-<<<<<<< HEAD
-def normalize_path(path: Union[str, os.PathLike]) -> pathlib.Path:
-    """Convert a path string to a normalized ``pathlib.Path`` object.
-
-    Strips surrounding whitespace and expands environment variables and user
-    home (``~``). Raises ``TypeError`` when ``path`` is ``None`` or not
-    path-like.
-=======
 def normalize_path(path: Union[str, os.PathLike[str]]) -> pathlib.Path:
     """Convert a path to a normalized ``pathlib.Path`` object.
 
     Accepts strings or ``os.PathLike`` objects, strips surrounding whitespace,
     and expands environment variables and user home (``~``). Raises
     ``TypeError`` when ``path`` is ``None``.
->>>>>>> 5f2b97f0
     """
     if path is None:
         raise TypeError("path cannot be None")
