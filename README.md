--- conflicted
+++ resolved
@@ -44,15 +44,6 @@
 
 ### Key environment variables
 
-<<<<<<< HEAD
-| Variable        | Default     | Description                                                      |
-|-----------------|-------------|------------------------------------------------------------------|
-| API_RATE_LIMIT  | 60/hour     | Per-IP rate limit for API requests                               |
-| API_DAILY_QUOTA | 1000/day    | Per-IP daily request quota                                       |
-| USE_MOCK_LLM    | 0           | Use mock LLM instead of downloading a model (`1` to enable)      |
-| TOKEN_PLACE_ENV | development | Deployment environment (development, testing, production)        |
-| PROD_API_HOST   | 127.0.0.1   | IP address for production API host                               |
-=======
 Environment variables can be stored in a `.env` file and overridden in a `.env.local` file, which is ignored by git.
 
 | Variable        | Default      | Description                                                        |
@@ -62,7 +53,6 @@
 | USE_MOCK_LLM    | 0            | Use mock LLM instead of downloading a model (`1` to enable)        |
 | TOKEN_PLACE_ENV | development  | Deployment environment (`development`, `testing`, `production`)    |
 | PROD_API_HOST   | 127.0.0.1    | IP address for production API host                                |
->>>>>>> d1695f36
 
 The development requirements live in [requirements.txt](requirements.txt).
 
