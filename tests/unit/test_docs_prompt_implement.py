"""Regression test for docs/prompts/codex/implement.md guidance."""
from __future__ import annotations

import pathlib


def test_implement_prompt_explains_empty_todo_fallback() -> None:
    """Prompt should spell out what to do when no TODO markers are found."""
    prompt_path = pathlib.Path(__file__).resolve().parents[2] / "docs" / "prompts" / "codex" / "implement.md"
    text = prompt_path.read_text(encoding="utf-8")

    assert "TODO/FIXME" in text, "Sanity check: prompt should mention TODO markers."
    assert "pool is empty" in text or "no TODO" in text.lower(), (
        "docs/prompts/codex/implement.md must describe the fallback when the TODO pool is empty"
    )


def test_implement_prompt_requires_logging_random_method() -> None:
    """Prompt should demand documenting how the random candidate was picked."""
    prompt_path = pathlib.Path(__file__).resolve().parents[2] / "docs" / "prompts" / "codex" / "implement.md"
    text = prompt_path.read_text(encoding="utf-8")

    needle = "record the command used for the random selection"
    assert needle in text.lower(), (
        "docs/prompts/codex/implement.md must tell contributors to record the command used for the random selection"
    )


def test_implement_prompt_offers_random_selection_walkthrough() -> None:
    """Prompt should spell out a concrete, reproducible selection workflow."""
    prompt_path = pathlib.Path(__file__).resolve().parents[2] / "docs" / "prompts" / "codex" / "implement.md"
    text = prompt_path.read_text(encoding="utf-8")

    assert "random selection checklist" in text.lower(), (
        "docs/prompts/codex/implement.md must label a random selection checklist to clarify the workflow"
    )
    assert "python - <<'py'" in text.lower(), (
        "docs/prompts/codex/implement.md must include an example python snippet for deterministic random selection"
    )


def test_implement_prompt_details_todo_cleanup_search() -> None:
    """Prompt should teach contributors how to confirm stale TODOs are gone."""
    prompt_path = pathlib.Path(__file__).resolve().parents[2] / "docs" / "prompts" / "codex" / "implement.md"
    text = prompt_path.read_text(encoding="utf-8")
    text_lower = text.lower()

    assert "after cleanup" in text_lower, (
        "docs/prompts/codex/implement.md must explicitly tie the TODO search to the post-cleanup step"
    )
    assert 'rg -F "TODO: refresh prompt-implement guide" -n' in text, (
        "docs/prompts/codex/implement.md must provide a concrete ripgrep command for verifying TODO removal"
    )


def test_implement_prompt_filters_out_generated_noise() -> None:
    """Prompt should remind contributors to exclude vendor and sample directories."""
    prompt_path = pathlib.Path(__file__).resolve().parents[2] / "docs" / "prompts" / "codex" / "implement.md"
    text = prompt_path.read_text(encoding="utf-8")

    assert "!**/node_modules/**" in text, (
        "docs/prompts/codex/implement.md must show how to ignore vendor directories when hunting TODO markers"
    )


def test_implement_prompt_reinforces_minimal_scope() -> None:
    """Prompt should clarify how to keep the work scoped to a single verifiable slice."""
    prompt_path = pathlib.Path(__file__).resolve().parents[2] / "docs" / "prompts" / "codex" / "implement.md"
    text = prompt_path.read_text(encoding="utf-8")

    assert "smallest verifiable slice" in text.lower(), (
        "docs/prompts/codex/implement.md must explicitly tell contributors to ship the smallest verifiable slice"
    )


def test_implement_prompt_ignores_instructional_noise() -> None:
    """Prompt should avoid treating instructional TODO mentions as actionable work and set non-goals."""
    prompt_path = pathlib.Path(__file__).resolve().parents[2] / "docs" / "prompts" / "codex" / "implement.md"
    text_lower = prompt_path.read_text(encoding="utf-8").lower()

    assert "instructional references" in text_lower, (
        "docs/prompts/codex/implement.md must warn against counting instructional TODO mentions as candidates"
    )
    assert "non-goal" in text_lower, (
        "docs/prompts/codex/implement.md must ask contributors to note non-goals to prevent scope creep"
    )


def test_implement_prompt_preserves_trimmed_todo_list() -> None:
    """Prompt should require saving the filtered TODO list and its rationale."""
    prompt_path = pathlib.Path(__file__).resolve().parents[2] / "docs" / "prompts" / "codex" / "implement.md"
    text_lower = prompt_path.read_text(encoding="utf-8").lower()

    assert "trimmed todo list" in text_lower, (
        "docs/prompts/codex/implement.md must tell contributors to keep the trimmed TODO list for the random draw"
    )
    assert "why each entry was removed" in text_lower, (
        "docs/prompts/codex/implement.md must remind contributors to note why entries were filtered out"
    )


<<<<<<< HEAD
def test_implement_prompt_requires_context_check() -> None:
    """Prompt should tell contributors to read nearby context before locking in a TODO."""
    prompt_path = pathlib.Path(__file__).resolve().parents[2] / "docs" / "prompts" / "codex" / "implement.md"
    text_lower = prompt_path.read_text(encoding="utf-8").lower()

    assert "surrounding context" in text_lower, (
        "docs/prompts/codex/implement.md must tell contributors to skim the surrounding context for each candidate"
    )
    assert "sed -n" in text_lower, (
        "docs/prompts/codex/implement.md must provide a concrete command for reading that nearby context"
=======
def test_implement_prompt_shares_randomization_artifacts() -> None:
    """Prompt should ask contributors to share reproducibility artifacts with reviewers."""
    prompt_path = pathlib.Path(__file__).resolve().parents[2] / "docs" / "prompts" / "codex" / "implement.md"
    text_lower = prompt_path.read_text(encoding="utf-8").lower()

    assert "filtered todo list" in text_lower and "pr summary" in text_lower, (
        "docs/prompts/codex/implement.md must direct contributors to surface the filtered TODO list in the PR summary"
    )
    assert "random selection command" in text_lower, (
        "docs/prompts/codex/implement.md must tell contributors to share the random selection command output"
>>>>>>> 2a96557a
    )


def test_implement_prompt_calls_out_config_requirements() -> None:
    """Prompt should reference the scoped Python requirement files explicitly."""
    prompt_path = pathlib.Path(__file__).resolve().parents[2] / "docs" / "prompts" / "codex" / "implement.md"
    text = prompt_path.read_text(encoding="utf-8")

    for requirement in ("config/requirements_server.txt", "config/requirements_relay.txt"):
        assert requirement in text, (
            "docs/prompts/codex/implement.md must remind contributors to install scoped requirements"
        )


def test_implement_prompt_demands_value_statement() -> None:
    """Prompt should insist on documenting why the chosen task still matters and capture acceptance criteria."""
    prompt_path = pathlib.Path(__file__).resolve().parents[2] / "docs" / "prompts" / "codex" / "implement.md"
    text = prompt_path.read_text(encoding="utf-8")
    text_lower = text.lower()

    assert "value statement" in text_lower, (
        "docs/prompts/codex/implement.md must tell contributors to include a value statement for the chosen task"
    )
    assert "pr summary" in text_lower, (
        "docs/prompts/codex/implement.md must mention the PR summary as the place to capture that value statement"
    )
    assert "one-sentence acceptance criterion" in text_lower, (
        "docs/prompts/codex/implement.md must instruct contributors to note the acceptance criteria before coding"
    )<|MERGE_RESOLUTION|>--- conflicted
+++ resolved
@@ -99,7 +99,6 @@
     )
 
 
-<<<<<<< HEAD
 def test_implement_prompt_requires_context_check() -> None:
     """Prompt should tell contributors to read nearby context before locking in a TODO."""
     prompt_path = pathlib.Path(__file__).resolve().parents[2] / "docs" / "prompts" / "codex" / "implement.md"
@@ -110,7 +109,9 @@
     )
     assert "sed -n" in text_lower, (
         "docs/prompts/codex/implement.md must provide a concrete command for reading that nearby context"
-=======
+    )
+
+
 def test_implement_prompt_shares_randomization_artifacts() -> None:
     """Prompt should ask contributors to share reproducibility artifacts with reviewers."""
     prompt_path = pathlib.Path(__file__).resolve().parents[2] / "docs" / "prompts" / "codex" / "implement.md"
@@ -121,7 +122,6 @@
     )
     assert "random selection command" in text_lower, (
         "docs/prompts/codex/implement.md must tell contributors to share the random selection command output"
->>>>>>> 2a96557a
     )
 
 
