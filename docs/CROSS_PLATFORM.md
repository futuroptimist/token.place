--- conflicted
+++ resolved
@@ -227,20 +227,18 @@
 
 See `desktop/electron-builder.json` for the authoritative configuration that powers these builds.
 
-<<<<<<< HEAD
 ## Resource usage metrics
 
 The token.place server now publishes lightweight CPU and memory utilisation metrics via the
 `/metrics/resource` endpoint. Desktop shells can poll this JSON payload to surface platform-native
 warnings when workloads spike, enabling operators to diagnose performance regressions without
 attaching external profilers.
-=======
+
 ## Mobile touch optimizations
 
 The browser chat client now detects touch-capable environments and applies larger tap targets and
 `touchstart` handlers for the send button. This reduces latency on phones and tablets while keeping
 the desktop layout unchanged.
->>>>>>> 43679a5a
 
 ## Next Steps
 
