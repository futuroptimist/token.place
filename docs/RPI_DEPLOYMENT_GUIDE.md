# Raspberry Pi Deployment Guide

This guide combines the runbook, k3s cluster instructions and bill of materials into a single place.
It documents how we built a three-node Raspberry Pi 5 cluster for token.place
 and captures some lessons learned along the way.

## Bill of Materials

- **Raspberry Pi 5** boards (4GB or 8GB RAM)
- **PoE+ HAT with M.2 slot** (2230/2242) for each Pi. Use an NVMe-capable HAT if you want PCIe speeds for the SSD.
- **256GB M.2 SATA or NVMe SSD** (TS256GMTS430S or similar) per Pi
- **64GB microSD card** (one card can be reused for all nodes)
- **PoE+ network switch** and **Ethernet cables**
- **Cooling solution** such as a fan case or heatsink
- **Optional: USB-C power supply** if you are not using PoE
- **Cloudflare account** with a registered domain for tunneling

This list reflects our setup. Other hardware choices will also work.
Contributions describing different configurations are welcome so the project can support a wide variety of hardware.

## Preparing the Hardware

1. Flash Raspberry Pi OS 64-bit to the microSD card using Raspberry Pi Imager.
2. Boot the first Pi with the SD card inserted and login via console or SSH.
3. Update firmware:
   ```bash
   sudo apt update && sudo apt full-upgrade  # refresh package list and upgrade the OS
   sudo rpi-eeprom-update -a                 # install the latest firmware
   ```
4. Clone the repository and install Docker:
   ```bash
   git clone https://github.com/futuroptimist/token.place.git  # download the project
   cd token.place                                             # enter the project folder
   sudo apt install -y docker.io docker-compose               # install Docker runtime
   sudo usermod -aG docker $USER                              # allow the current user to run Docker
   newgrp docker                                              # apply the new group membership
   ```
5. Copy the OS to the SSD and enable USB/M.2 boot:
   ```bash
   lsblk  # identify your SSD (e.g. /dev/nvme0n1 or /dev/sda)
   cd ..  # leave the token.place directory so rpi-clone isn't cloned inside it
   git clone https://github.com/geerlingguy/rpi-clone.git        # fetch the NVMe-aware cloning utility
   sudo cp rpi-clone/rpi-clone /usr/local/sbin/                  # install rpi-clone
   sudo rpi-clone nvme0n1                                        # copy the running OS to the SSD
   # rsync warnings about chown on vfat are normal
   sudo raspi-config  # Advanced Options -> Boot Order -> B1 (SD -> NVMe -> USB)
   sudo reboot                                               # restart to verify the clone
   ```
   After logging back in, confirm the SSD is mounted:
   ```bash
   lsblk -o NAME,FSTYPE,SIZE,MOUNTPOINTS
   ```
   If `/mnt/clone` is missing from the `MOUNTPOINTS` column, the mount points may not exist yet. Create them and mount the partitions manually:
   ```bash
   sudo mkdir -p /mnt/clone/boot/firmware  # creates /mnt/clone and the boot subdir
   sudo mount /dev/nvme0n1p2 /mnt/clone          # root filesystem
   sudo mount /dev/nvme0n1p1 /mnt/clone/boot/firmware   # FAT /boot
   ```
   Failing to create the directories first results in a “mount point does not exist” error.
   NVMe drives label partitions as `nvme0n1p1`, `nvme0n1p2`, and so on.

### Verify and clean the FAT /boot slice

```bash
# Repeat until no output means the dirty bit is clear
sudo dosfsck -a /dev/nvme0n1p1
sudo fatlabel /dev/nvme0n1p1 BOOT      # give it a label the firmware can mount
```

Make sure `cmdline.txt` and `fstab` reference the same `LABEL=BOOT` or the new PARTUUID.
The `rpi-clone` command will ask four questions:
1. When asked to *Initialize and clone to the destination disk*, type `yes`.
2. At the optional rootfs label prompt, press Enter (or provide a custom label).
3. When prompted to *Run setup script (no)*, just press Enter.
4. For *Verbose mode (no)*, press Enter.
You can skip these questions on later runs with `sudo rpi-clone -u nvme0n1`.

### Verify the clone _before_ removing the SD
1. `ls /mnt/clone/boot/firmware | head` – ensure you see `config.txt` and `start4.elf`.
2. `blkid /dev/nvme0n1p2` → compare PARTUUID with `/mnt/clone/boot/firmware/cmdline.txt`.
3. (Optional) `sudo fatlabel /dev/nvme0n1p1 BOOT` if you use `LABEL=BOOT` mounts.
4. `sudo umount /mnt/clone/boot/firmware /mnt/clone && sync`.

6. Remove the SD card and power on. The Pi should boot from the SSD.

### Setting up additional nodes

Use the very same microSD card for each of the remaining Pis. Because the OS is
mutable, any changes you made while configuring the first node (package installs,
Docker group membership, etc.) will still be present when you insert the card
into another board.

1. Boot the next Pi from the shared SD card and log in.
2. Update its EEPROM with `sudo rpi-eeprom-update -a` – this must be run on each
   board individually.
   If your other Pis or PoE HATs haven't arrived yet, you can still prepare
   their drives by temporarily swapping each SSD into the first board's
   M.2 (or USB) slot.  Power the Pi off, insert a blank SSD, boot from the
   shared SD card and run `sudo rpi-clone nvme0n1`.  Repeat this process for
   the remaining drives so that every SSD is ready before you assemble the
   additional nodes. This saves a lot of teardown and reassembly time and lets
   you continue even if some hardware hasn't arrived yet.
3. Clone the running system to that Pi's SSD with `sudo rpi-clone nvme0n1` and
   reboot without the SD card.
4. Repeat for the third node to end up with a three-Pi k3s cluster.

### First boot from the SSD

On the initial boot you may see a scrolling list of `Trying partition`
messages while the bootloader searches the FAT partition and the filesystem
grows to fill the new drive. This **usually finishes within 2–5 minutes** on a
USB‑attached SSD but can take slightly longer on slower media. Subsequent boots
drop back down to around **15–20&nbsp;seconds**.

If you are still staring at `Trying partition` after about **10&nbsp;minutes**,
something likely went wrong:

- Reseat the USB or M.2 cable and make sure the drive has power.
- Boot from the SD card again and run `lsblk` to confirm that `/dev/nvme0n1p1` and
  `/dev/nvme0n1p2` exist.
- Run `sudo fsck -fy /dev/nvme0n1p2` to repair the filesystem if needed.
- As a last resort, re-run `rpi-clone nvme0n1` and verify the clone completed
  without errors.

<details>
<summary>Diagnosing endless <code>mkfs.fat</code> loops</summary>

* `dosfsck -a /dev/nvme0n1p1` – clears a dirty FAT flag.
* Solid green LED + 4-long/4-short blinks → `/boot` missing, reclone.
* Solid green, no blinks, but SSD LED blinking → check BOOT_ORDER (`0xf416`) and `dtparam=nvme`.

</details>

Once the boot messages stop, you should get a normal login prompt on the
console.

### EEPROM & boot-order quick-check

```bash
sudo rpi-eeprom-update -a
vcgencmd bootloader_config | grep BOOT_ORDER
```

### Quick boot-loader sanity check

```bash
vcgencmd bootloader_config | grep BOOT_ORDER  # expect 0xf146 (USB→NVMe) or 0xf416
```

If it starts with `0x1`, the Pi will try an empty SD slot first.

### Moving the SSD to the M.2 slot

USB 3.0 on the Pi 5 typically tops out around **350–400 MB/s**.
. The PoE+ HAT connects over a PCIe ×1 lane and can run in Gen3 mode,
 reaching roughly **900 MB/s** with a capable NVMe drive—more than twice the throughput of USB.

| Storage option                | Interface     | Typical throughput |
| ----------------------------- | ------------- | ------------------ |
| Fast microSD (UHS‑I)          | SD card       | ~45&nbsp;MB/s       |
| M.2 drive over USB 3.0        | USB           | 350–400&nbsp;MB/s   |
| M.2 drive via PCIe Gen2 ×1    | PCIe Gen2 ×1  | ~500&nbsp;MB/s      |
| M.2 drive via PCIe Gen3 ×1    | PCIe Gen3 ×1  | ~900&nbsp;MB/s      |

1. Boot from the SSD over USB as described above.
2. Mount the boot partition and add the following to `/boot/config.txt`:
   ```ini
   dtparam=nvme
   # Optional: force PCIe Gen3 speeds
   dtparam=pciex1_gen=3
   ```
   Optionally run `sudo rpi-eeprom-config --edit` and ensure `PCIE_PROBE=1` is present.
   Forcing Gen3 avoids link-down errors on cold boot with some HAT cables.
   3. Power down, move the SSD into the PoE HAT’s M.2 slot and boot again.

Because the EEPROM’s “USB boot” setting also covers NVMe devices,
 the Pi will continue to boot from this drive without further changes.

## Running the Relay with Docker Compose

On any single Pi you can run the relay directly:

```bash
docker compose up -d  # start the relay container in the background
```

The relay listens on port 5000. To expose it publicly, create a Cloudflare Tunnel:

```bash
sudo apt install -y cloudflared               # install Cloudflare Tunnel client
cloudflared tunnel login                      # authenticate your account
cloudflared tunnel create tokenplace-relay    # create a tunnel named tokenplace-relay
```

Create `~/.cloudflared/config.yml`:

```yaml
tunnel: TUNNEL_ID
credentials-file: /home/pi/.cloudflared/TUNNEL_ID.json

ingress:
  - hostname: relay.your-domain.com
    service: http://localhost:5000
  - service: http_status:404
```

Run the tunnel:

```bash
cloudflared tunnel run tokenplace-relay  # run the tunnel using the above config
```

## Deploying on a k3s Cluster

The steps below create a tiny Kubernetes cluster across several Pi boards and expose the relay via a
Cloudflare Tunnel.

<<<<<<< HEAD
### Prerequisites

k3s will not start without memory cgroups enabled. Raspberry Pi OS disables them by default, so update
`/boot/cmdline.txt` to enable the necessary controllers before installing k3s:

```bash
sudo sed -i 's/$/ cgroup_enable=cpuset cgroup_memory=1 cgroup_enable=memory/' /boot/cmdline.txt
```

Reboot after editing the file. See the [k3s requirements](https://docs.k3s.io/installation/requirements#control-plane-nodes), [GitHub issue #2067](https://github.com/k3s-io/k3s/issues/2067) and [StackOverflow question 74294548](https://stackoverflow.com/questions/74294548) for background.

1. **Install k3s on the control-plane node**
=======
1. **Set a unique hostname for each node**

   The k3s installer uses the current hostname as the node name. Pick names ahead of time so you can
   easily identify the control plane and workers. For example:

   ```bash
   sudo hostnamectl set-hostname controlplane0  # on the first Pi
   sudo reboot
   ```

   On the remaining Pis:

   ```bash
   sudo hostnamectl set-hostname workernode0    # second Pi
   sudo reboot

   sudo hostnamectl set-hostname workernode1    # third Pi
   sudo reboot
   ```

   Rebooting ensures the new hostname propagates everywhere before installing k3s.

2. **Install k3s on the control-plane node**
>>>>>>> c0696f43

   ```bash
   curl -sfL https://get.k3s.io | sh -
   ```

   The command installs the `k3s` service and starts the API server on port 6443. After it finishes,
   retrieve the join token:

   ```bash
   sudo cat /var/lib/rancher/k3s/server/node-token
   ```

3. **Join additional Pi nodes as agents**

   Run the installer on each extra Pi, pointing it at the control plane:

   ```bash
   curl -sfL https://get.k3s.io | \
     K3S_URL=https://<CONTROL_PLANE_IP>:6443 \
     K3S_TOKEN=<NODE_TOKEN> sh -
   ```

   Confirm all nodes appear:

   ```bash
   sudo kubectl get nodes -o wide
   ```

4. **Build the relay container and load it into the cluster**

   ```bash
   docker build -t tokenplace-relay:latest -f docker/Dockerfile.relay .
   sudo k3s ctr images import tokenplace-relay:latest
   ```

5. **Deploy the Kubernetes manifests**

   ```bash
   kubectl create namespace tokenplace
   kubectl -n tokenplace apply -f k8s/
   ```

6. **Expose the relay service**

   Patch the service to type `NodePort` so `cloudflared` can reach it:

   ```bash
   kubectl -n tokenplace patch svc tokenplace-relay \
     -p '{"spec": {"type": "NodePort", "ports": [{"port": 5000, "nodePort": 30500}]}}'
   kubectl -n tokenplace get svc tokenplace-relay
   ```

7. **Create a Cloudflare Tunnel to the NodePort**

   On the control-plane node:

   ```bash
   sudo apt install -y cloudflared
   cloudflared tunnel login
   cloudflared tunnel create tokenplace-prod
   ```

   Write `~/.cloudflared/config.yml`:

   ```yaml
   tunnel: TUNNEL_ID
   credentials-file: /home/pi/.cloudflared/TUNNEL_ID.json

   ingress:
     - hostname: relay.your-domain.com
       service: http://localhost:30500
     - service: http_status:404
   ```

   > **Tip:** The `hostname` value can also be the zone's apex domain. Replace
   > `relay.your-domain.com` with your root domain to expose the relay at the
   > base URL:
   >
   > ```yaml
   > ingress:
   >   - hostname: your-domain.com
   >     service: http://localhost:30500
   >   - service: http_status:404
   > ```
   >
   > Cloudflare handles the DNS record via CNAME flattening.

   Start the tunnel and keep it running:

   ```bash
   cloudflared tunnel run tokenplace-prod
   ```

After the tunnel is active, your relay is reachable at `https://relay.your-domain.com` (or `https://your-domain.com` if you used the apex domain) and traffic is
forwarded into the k3s cluster.

## Troubleshooting

### SSD not detected

- Ensure the M.2 drive and ribbon cable are fully seated.
- Check for a SATA controller with `lspci -nn`. You should see a JMicron/ASM chip.
- Trigger a PCIe rescan:
  ```bash
  echo 1 | sudo tee /sys/bus/pci/rescan  # force the kernel to rescan PCIe
  ```
- Examine logs:
  ```bash
  dmesg | grep -i sata  # look for SATA-related errors
  ```
- Test the SSD with a USB-to-SATA adapter to rule out drive failure.
- Update the Pi firmware with `sudo rpi-eeprom-update -a`.

### Booting from SSD without an SD card

Regardless of whether you use Windows, macOS, or Linux to prepare the microSD card,
 the Raspberry Pi 5 currently requires an SD-based install before it can boot from USB or M.2.
 Flash Raspberry Pi OS to a single microSD card,
boot each Pi once, copy the OS to the SSD, then remove the card. The same card can be reused for every node.

### HDMI and JetKVM capture mode
Add to **/boot/firmware/config.txt** on the SSD:

```ini
hdmi_force_hotplug=1
hdmi_group=1  # CEA
hdmi_mode=1   # 640x480@60 Hz – works on every KVM/capture
config_hdmi_boost=7
```

### Power and PoE considerations

* Use the 27 W PSU for cloning and the first NVMe boot
* Verify your switch reports **802.3at 30 W (Class 4)** before relying on PoE+

---

With these steps your Pi cluster should be ready to run token.place.
If you encounter issues or use different hardware, please open an issue or contribution so we can expand this guide.

### Reinstalling k3s

If the install fails or you need to start over, remove all k3s components with:

```bash
sudo /usr/local/bin/k3s-uninstall.sh
```

After the uninstall completes, you can run the installation commands again for a clean deployment.
### ACT LED codes
| LED pattern | Meaning | Fix |
| ----------- | ------- | --- |
| Solid green | /boot not mounted – dirty or wrong label | |
| 4 long + 4 short | `start4.elf` missing – clone aborted | |
| 7 short | kernel img bad – wrong PARTUUID | |

### Recommended USB-to-SATA/NVMe bridges

Adapters using **ASM1153**, **JMS578**, or **JMS583** chipsets reliably support UASP at
full USB 3 speeds. See [Jeff Geerling’s Raspberry Pi 5 NVMe-SSD boot guide](https://www.jeffgeerling.com/blog/2023/nvme-ssd-boot-raspberry-pi-5) for
recommended M.2/NVMe adapters, compatible drives, and the required Pi 5 boot-configuration steps.

### SD vs SSD endurance for k3s

A 300&nbsp;TBW consumer SSD can withstand decades of typical k3s writes
(usually under 100&nbsp;GB per year), while even a "Max Endurance" SD card tops out
around 60&nbsp;TBW. Moving the root filesystem to an SSD greatly reduces wear concerns.<|MERGE_RESOLUTION|>--- conflicted
+++ resolved
@@ -215,7 +215,6 @@
 The steps below create a tiny Kubernetes cluster across several Pi boards and expose the relay via a
 Cloudflare Tunnel.
 
-<<<<<<< HEAD
 ### Prerequisites
 
 k3s will not start without memory cgroups enabled. Raspberry Pi OS disables them by default, so update
@@ -227,8 +226,6 @@
 
 Reboot after editing the file. See the [k3s requirements](https://docs.k3s.io/installation/requirements#control-plane-nodes), [GitHub issue #2067](https://github.com/k3s-io/k3s/issues/2067) and [StackOverflow question 74294548](https://stackoverflow.com/questions/74294548) for background.
 
-1. **Install k3s on the control-plane node**
-=======
 1. **Set a unique hostname for each node**
 
    The k3s installer uses the current hostname as the node name. Pick names ahead of time so you can
@@ -252,7 +249,6 @@
    Rebooting ensures the new hostname propagates everywhere before installing k3s.
 
 2. **Install k3s on the control-plane node**
->>>>>>> c0696f43
 
    ```bash
    curl -sfL https://get.k3s.io | sh -
