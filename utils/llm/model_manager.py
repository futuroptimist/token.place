"""
Model manager module for handling LLM model downloading, initialization and inference.
"""
import os
import time
import logging
import requests
import json
from pathlib import Path
from threading import Lock
from unittest.mock import MagicMock
from typing import Dict, List, Any, Optional, Union, Tuple

# Configure logging
logger = logging.getLogger('model_manager')

class ModelManager:
    """
    Manages LLM model downloading, initialization, and inference.
    """
    def __init__(self, config=None):
        """Initialize the ModelManager with configuration."""
        # Import config lazily to avoid circular imports
        if config is None:
            from config import get_config
            config = get_config()

        self.config = config

        # Llama model configuration
        self.file_name = config.get('model.filename', 'llama-3-8b-instruct.Q4_K_M.gguf')
        self.url = config.get('model.url', 'https://huggingface.co/TheBloke/Llama-3-8B-Instruct-GGUF/resolve/main/llama-3-8b-instruct.Q4_K_M.gguf')
        self.chunk_size_mb = config.get('model.download_chunk_size_mb', 10)
        # Network timeout for model downloads (seconds)
        self.download_timeout = config.get('model.download_timeout', 30)
        self.models_dir = config.get('paths.models_dir')
        self.model_path = os.path.join(self.models_dir, self.file_name)

        # LLM instance and lock for thread safety
        self.llm = None
        self.llm_lock = Lock()

        # Check if mock mode is enabled
        self.use_mock_llm = config.get('model.use_mock', False) or os.getenv('USE_MOCK_LLM') == '1'

    def log_info(self, message):
        """Log info only in non-production environments"""
        if not self.config.is_production:
            logger.info(message)

    def log_warning(self, message):
        """Log warnings only in non-production environments"""
        if not self.config.is_production:
            logger.warning(message)

    def log_error(self, message, exc_info=False):
        """Log errors only in non-production environments"""
        if not self.config.is_production:
            logger.error(message, exc_info=exc_info)

    def create_models_directory(self) -> str:
        """Create the models directory if it doesn't exist."""
        if not os.path.exists(self.models_dir):
            os.makedirs(self.models_dir)
        return self.models_dir

    def download_file_in_chunks(self, file_path: str, url: str, chunk_size_mb: int) -> bool:
        """
        Download a file in chunks with progress reporting.

        Args:
            file_path: The path to save the file to
            url: The URL to download from
            chunk_size_mb: The chunk size in MB

        Returns:
            bool: True if download was successful, False otherwise
        """
        chunk_size_bytes = chunk_size_mb * 1024 * 1024  # Convert MB to bytes
<<<<<<< HEAD
        response = requests.get(url, stream=True, timeout=self.download_timeout)
=======
        response = requests.get(url, stream=True, timeout=30)
>>>>>>> a350de4f

        if response.status_code != 200:
            self.log_error(f"Error: Unable to download file, status code {response.status_code}")
            return False

        total_size_in_bytes = int(response.headers.get('content-length', 0))
        if total_size_in_bytes == 0:
            self.log_error("Error: Content-Length header is missing or zero.")
            return False

        total_size_in_mb = total_size_in_bytes / (1024 * 1024)
        progress = 0
        start_time = time.time()
        times = []
        bytes_downloaded = []

        try:
            with open(file_path, 'wb') as file:
                for data in response.iter_content(chunk_size=chunk_size_bytes):
                    if not data:
                        self.log_warning("Warning: Received empty data chunk.")
                        continue

                    file.write(data)
                    file.flush()
                    os.fsync(file.fileno())

                    elapsed_time = time.time() - start_time
                    progress += len(data)
                    times.append(elapsed_time)
                    bytes_downloaded.append(progress)

                    # Keep only the last 10 seconds of data
                    times = [t for t in times if elapsed_time - t <= 10]
                    bytes_downloaded = bytes_downloaded[-len(times):]

                    # Calculate speed and estimated time remaining
                    speed = sum(bytes_downloaded) / sum(times) if times else 0
                    eta = (total_size_in_bytes - progress) / speed if speed else 0

                    downloaded_mb = progress / (1024 * 1024)
                    done = int(50 * progress / total_size_in_bytes)
                    if not self.config.is_production:
                        # Progress output is cosmetic and difficult to test
                        print(
                            f'\r[{"=" * done}{" " * (50-done)}] {progress * 100 / total_size_in_bytes:.2f}% ({downloaded_mb:.2f}/{total_size_in_mb:.2f} MB) ETA: {eta:.2f}s',
                            end='\r',
                        )  # pragma: no cover
        except Exception as e:
            self.log_error(f"Error during file download: {e}")
            return False

        if os.path.exists(file_path) and os.path.getsize(file_path) == total_size_in_bytes:
            self.log_info(f"File Size Immediately After Download: {os.path.getsize(file_path)} bytes")
            return True
        else:
            self.log_error("Download failed or file size does not match.")
            return False

    def download_model_if_needed(self) -> bool:
        """
        Download the model file if it doesn't exist.

        Returns:
            bool: True if the model file exists (either already present or successfully downloaded),
                 False if download failed
        """
        self.create_models_directory()

        if not os.path.exists(self.model_path):
            self.log_info(f"Downloading {self.file_name}...")
            if self.download_file_in_chunks(self.model_path, self.url, self.chunk_size_mb):
                self.log_info("Download completed!")
                return True
            else:
                self.log_error("Download failed or file is empty.")
                return False
        else:
            self.log_info(f"Model file {self.file_name} already exists.")
            return True

    def get_llm_instance(self):
        """
        Gets the Llama instance, initializing it if necessary (thread-safe),
        or returns a mock if USE_MOCK_LLM is set.

        Returns:
            A Llama instance or a MagicMock object
        """
        # Check if mocking is enabled via configuration
        if self.use_mock_llm:
            self.log_info("Using Mock LLM instance based on USE_MOCK_LLM configuration.")
            mock_llama_instance = MagicMock()
            mock_response = {
                'choices': [
                    {
                        'message': {
                            'role': 'assistant',
                            # Make the mock response more specific for easier debugging
                            'content': 'Mock Response: The capital of France is Paris.'
                        }
                    }
                ]
            }
            mock_llama_instance.create_chat_completion.return_value = mock_response
            return mock_llama_instance

        # Quick check without lock
        if self.llm is None:
            # Acquire lock only if we might need to initialize
            with self.llm_lock:
                # Double-check after acquiring lock
                if self.llm is None:
                    if not os.path.exists(self.model_path):
                        self.log_error(f"Error: Model file {self.model_path} does not exist. LLM not initialized.")
                        return None
                    else:
                        try:
                            # Dynamically import Llama only when needed
                            from llama_cpp import Llama

                            self.log_info(f"Initializing Llama model from {self.model_path}...")
                            self.llm = Llama(
                                model_path=self.model_path,
                                n_gpu_layers=-1,
                                n_ctx=self.config.get('model.context_size', 8192),
                                chat_format=self.config.get('model.chat_format', 'llama-3')
                            )
                            self.log_info("Llama model initialized successfully.")
                        except Exception as e:
                            self.log_error(f"Failed to initialize Llama model: {e}", exc_info=True)
                            return None

        return self.llm

    def llama_cpp_get_response(self, chat_history: List[Dict[str, str]]) -> List[Dict[str, str]]:
        """
        Get a response from the LLM given a chat history.

        Args:
            chat_history: List of chat messages with 'role' and 'content' keys

        Returns:
            Updated chat history with the model's response appended
        """
        llm_instance = self.get_llm_instance()
        if llm_instance is None:
            # Return a simple error response if LLM initialization failed
            chat_history.append({
                "role": "assistant",
                "content": "Sorry, I'm having trouble accessing my language capabilities right now."
            })
            return chat_history

        try:
            # If we got a list of chat messages, convert it to the format expected by the Llama API
            self.log_info(
                f"Generating response for chat history with {len(chat_history)} messages"
            )

            # Create a copy of the chat history to avoid modifying the original
            result = chat_history.copy()

            # Generate the completion
            completion = llm_instance.create_chat_completion(
                messages=chat_history,
                max_tokens=self.config.get('model.max_tokens', 512),
                temperature=self.config.get('model.temperature', 0.7),
                top_p=self.config.get('model.top_p', 0.9),
                stop=self.config.get('model.stop_tokens', []),
            )

            # Extract the assistant's response
            assistant_message = completion['choices'][0]['message']
            self.log_info("Generated assistant response")

            # Append the assistant's response to the chat history
            result.append(assistant_message)

            return result

        except Exception as e:
            self.log_error(f"Error during LLM inference: {e}", exc_info=True)
            # Return an error message
            chat_history.append({
                "role": "assistant",
                "content": "I'm sorry, I encountered an error while processing your request."
            })
            return chat_history

# Create a singleton instance
# Delay instantiation to avoid circular imports
model_manager = None

def get_model_manager():
    """Get the global model manager instance, creating it if necessary."""
    global model_manager
    if model_manager is None:
        model_manager = ModelManager()
    return model_manager<|MERGE_RESOLUTION|>--- conflicted
+++ resolved
@@ -77,11 +77,7 @@
             bool: True if download was successful, False otherwise
         """
         chunk_size_bytes = chunk_size_mb * 1024 * 1024  # Convert MB to bytes
-<<<<<<< HEAD
         response = requests.get(url, stream=True, timeout=self.download_timeout)
-=======
-        response = requests.get(url, stream=True, timeout=30)
->>>>>>> a350de4f
 
         if response.status_code != 200:
             self.log_error(f"Error: Unable to download file, status code {response.status_code}")
