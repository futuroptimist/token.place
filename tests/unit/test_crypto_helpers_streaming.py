--- conflicted
+++ resolved
@@ -355,10 +355,9 @@
             'event': 'chunk',
             'data': {'event': 'chunk', 'data': {'delta': {'content': 'raw'}}},
         },
-<<<<<<< HEAD
-    ]
-=======
-    ]
+    ]
+
+
 @patch('utils.crypto_helpers.time.sleep', autospec=True)
 @patch('utils.crypto_helpers.requests.post')
 def test_stream_chat_completion_reconnects_after_connection_drop(
@@ -455,5 +454,4 @@
     assert chunks[1] == {
         'event': 'reconnect',
         'data': {'attempt': 1, 'reason': 'connection_lost'},
-    }
->>>>>>> 9ff45109
+    }