---
title: 'Codex Security Review Prompt'
slug: 'prompts-codex-security'
---

# Codex Security Review Prompt

Use this prompt to audit token.place for security flaws and verify encryption integrity.

```
SYSTEM: Automated security reviewer for token.place.
GOAL: Harden crypto & dependency hygiene.
CONTEXT:
- Follow [AGENTS.md](../AGENTS.md) and [docs/AGENTS.md](AGENTS.md).
- Do not log plaintext or ciphertext of user messages.
CHECKS:
  - `pytest -q tests/test_security.py`
<<<<<<< HEAD
  - `bandit -r . -lll`
  - Verify README includes badges for Dependabot, CodeQL, and secret scanning.
Fail if any badge is missing or Bandit reports findings at MEDIUM severity or higher.
=======
  - `bandit -r tokenplace -lll`
  - Ensure [README.md](../README.md) includes badges for Dependabot, CodeQL, and secret scanning.
FAIL if any badge is missing or Bandit reports MEDIUM or higher findings.
>>>>>>> c9c4aff9
REQUEST:
1. Run all checks.
2. Inspect code for potential leaks or missing encryption steps.
3. Propose minimal patches that strengthen security if issues arise.
4. Re-run checks to confirm all pass.
5. Commit changes with a concise message and open a pull request.
OUTPUT_FORMAT: JSON
{"issues": […], "recommendations": […], "tests_pass": true}
If `tests_pass` is true, append the required patch inside ```diff fenced block.
```

Copy this block whenever token.place needs a security review.<|MERGE_RESOLUTION|>--- conflicted
+++ resolved
@@ -15,15 +15,9 @@
 - Do not log plaintext or ciphertext of user messages.
 CHECKS:
   - `pytest -q tests/test_security.py`
-<<<<<<< HEAD
-  - `bandit -r . -lll`
-  - Verify README includes badges for Dependabot, CodeQL, and secret scanning.
-Fail if any badge is missing or Bandit reports findings at MEDIUM severity or higher.
-=======
   - `bandit -r tokenplace -lll`
   - Ensure [README.md](../README.md) includes badges for Dependabot, CodeQL, and secret scanning.
 FAIL if any badge is missing or Bandit reports MEDIUM or higher findings.
->>>>>>> c9c4aff9
 REQUEST:
 1. Run all checks.
 2. Inspect code for potential leaks or missing encryption steps.
