--- conflicted
+++ resolved
@@ -247,11 +247,8 @@
 1. **Performance Tuning**:
    - Platform-specific performance optimizations
    - Hardware acceleration on supported platforms
-<<<<<<< HEAD
-=======
    - ✅ Resource usage monitoring instrumentation via the Python performance monitor
      (`utils/performance/monitor.py`) and accompanying tests
->>>>>>> a473fe4d
 
 2. **CI/CD Pipeline**:
    - Matrix testing across all supported platforms
