"""Unit tests covering CryptoClient streaming decryption flows."""

from __future__ import annotations

import json
from typing import Dict, Iterable, List, Optional

from unittest.mock import MagicMock, patch

from requests.exceptions import ChunkedEncodingError

from utils.crypto_helpers import CryptoClient


def _iter_lines_from_payloads(payloads: Iterable[str | bytes]) -> Iterable[str | bytes]:
    """Return an iterator over provided payloads.

    The streaming client calls ``response.iter_lines`` and expects an iterable. Using a
    helper keeps the individual tests focused on constructing their payloads.
    """

    return iter(payloads)


def _mock_stream_response(chunks: List[str | bytes]) -> MagicMock:
    response = MagicMock()
    response.status_code = 200
    response.headers = {"Content-Type": "text/event-stream"}
    response.iter_lines.return_value = _iter_lines_from_payloads(chunks)
    return response


def _mock_non_stream_response(
    *,
    status: int = 200,
    content_type: str = "application/json",
    json_payload: Optional[Dict] = None,
    text_body: str = "",
) -> MagicMock:
    response = MagicMock()
    response.status_code = status
    response.headers = {"Content-Type": content_type}
    response.iter_lines.return_value = iter(())
    if json_payload is None:
        response.json.side_effect = ValueError("non-json response")
    else:
        response.json.return_value = json_payload
    response.text = text_body
    return response


@patch('utils.crypto_helpers.requests.post')
def test_stream_chat_completion_decrypts_encrypted_chunks(mock_post: MagicMock) -> None:
    """Encrypted SSE chunks flagged at the top level should be decrypted."""

    client = CryptoClient('https://stream.test')
    messages = [{"role": "user", "content": "Hello"}]

    encrypted_payload: Dict[str, str] = {
        'ciphertext': 'c2VjcmV0',
        'cipherkey': 'a2V5',
        'iv': 'aXY=',
    }

    mock_post.return_value = _mock_stream_response([
        f"data: {json.dumps({'event': 'delta', 'encrypted': True, 'data': encrypted_payload})}\n".encode(),
        b'data: [DONE]\n',
    ])

    decrypted_chunk = {'choices': [{'delta': {'content': 'Hi there!'}}]}

    with patch.object(client, 'decrypt_message', return_value=decrypted_chunk) as mock_decrypt:
        chunks = list(client.stream_chat_completion(messages))

    mock_decrypt.assert_called_once_with(encrypted_payload)
    assert chunks == [
        {
            'event': 'delta',
            'data': decrypted_chunk,
        }
    ]


@patch('utils.crypto_helpers.requests.post')
def test_stream_chat_completion_decrypts_flat_encrypted_payload(mock_post: MagicMock) -> None:
    """Decrypt payloads where the encrypted metadata lives directly under ``data``."""

    client = CryptoClient('https://stream.test')
    messages = [{"role": "user", "content": "Hello"}]

    encrypted_payload: Dict[str, str] = {
        'encrypted': True,
        'ciphertext': 'c2VjcmV0',
        'cipherkey': 'a2V5',
        'iv': 'aXY=',
    }

    mock_post.return_value = _mock_stream_response([
        f"data: {json.dumps({'event': 'delta', 'data': encrypted_payload})}\n".encode(),
        b'data: [DONE]\n',
    ])

    decrypted_chunk = {'choices': [{'delta': {'content': 'Hi there!'}}]}

    with patch.object(client, 'decrypt_message', return_value=decrypted_chunk) as mock_decrypt:
        chunks = list(client.stream_chat_completion(messages))

    mock_decrypt.assert_called_once_with(encrypted_payload)
    assert chunks == [
        {
            'event': 'delta',
            'data': decrypted_chunk,
        }
    ]


@patch('utils.crypto_helpers.requests.post')
def test_stream_chat_completion_decrypts_nested_encrypted_payload(mock_post: MagicMock) -> None:
    """Decrypt payloads nested under an inner ``data`` key."""

    client = CryptoClient('https://stream.test')
    messages = [{"role": "user", "content": "Hello"}]

    encrypted_payload: Dict[str, str] = {
        'ciphertext': 'c2VjcmV0',
        'cipherkey': 'a2V5',
        'iv': 'aXY=',
    }

    nested_encrypted_body = {
        'encrypted': True,
        'data': encrypted_payload,
    }

    mock_post.return_value = _mock_stream_response([
        f"data: {json.dumps({'event': 'delta', 'data': nested_encrypted_body})}\n".encode(),
        b'data: [DONE]\n',
    ])

    decrypted_chunk = {'choices': [{'delta': {'content': 'Hi there!'}}]}

    with patch.object(client, 'decrypt_message', return_value=decrypted_chunk) as mock_decrypt:
        chunks = list(client.stream_chat_completion(messages))

    mock_decrypt.assert_called_once_with(encrypted_payload)
    assert chunks == [
        {
            'event': 'delta',
            'data': decrypted_chunk,
        }
    ]


@patch('utils.crypto_helpers.requests.post')
def test_stream_chat_completion_handles_invalid_encrypted_payload(mock_post: MagicMock) -> None:
    """Invalid encrypted payload shapes should emit an error event."""

    client = CryptoClient('https://stream.test')
    messages = [{"role": "user", "content": "Hello"}]

    mock_post.return_value = _mock_stream_response([
        f"data: {json.dumps({'encrypted': True, 'data': 'oops'})}\n".encode(),
        b'data: [DONE]\n',
    ])

    with patch.object(client, 'decrypt_message') as mock_decrypt:
        chunks = list(client.stream_chat_completion(messages))

    mock_decrypt.assert_not_called()
    assert chunks == [
        {
            'event': 'error',
            'data': {'reason': 'invalid_encrypted_chunk'},
        }
    ]


@patch('utils.crypto_helpers.requests.post')
def test_stream_chat_completion_handles_decrypt_failures(mock_post: MagicMock) -> None:
    """Decryption failures should surface an error event for callers."""

    client = CryptoClient('https://stream.test')
    messages = [{"role": "user", "content": "Hello"}]

    encrypted_payload: Dict[str, str] = {
        'ciphertext': 'c2VjcmV0',
        'cipherkey': 'a2V5',
        'iv': 'aXY=',
    }

    mock_post.return_value = _mock_stream_response([
        f"data: {json.dumps({'encrypted': True, 'data': encrypted_payload})}\n".encode(),
        b'data: [DONE]\n',
    ])

    with patch.object(client, 'decrypt_message', return_value=None) as mock_decrypt:
        chunks = list(client.stream_chat_completion(messages))

    mock_decrypt.assert_called_once_with(encrypted_payload)
    assert chunks == [
        {
            'event': 'error',
            'data': {'reason': 'decrypt_failed'},
        }
    ]


@patch('utils.crypto_helpers.requests.post')
def test_stream_chat_completion_surfaces_http_status_errors(mock_post: MagicMock) -> None:
    """HTTP failures should produce an error event and end the stream."""

    client = CryptoClient('https://stream.test')
    messages = [{"role": "user", "content": "Hello"}]

    failing_response = _mock_stream_response([])
    failing_response.status_code = 502

    mock_post.return_value = failing_response

    chunks = list(client.stream_chat_completion(messages))

    assert chunks == [
        {
            'event': 'error',
            'data': {'status': 502},
        }
    ]


@patch('utils.crypto_helpers.requests.post')
def test_stream_chat_completion_handles_unicode_decode_failures(mock_post: MagicMock) -> None:
    """Undecodable byte chunks should be skipped without disrupting the stream."""

    client = CryptoClient('https://stream.test')
    messages = [{"role": "user", "content": "Hello"}]

    undecodable = b"\xff\xfe\xfd"

    valid_payload: Dict[str, str] = {
        'ciphertext': 'c2VjcmV0',
        'cipherkey': 'a2V5',
        'iv': 'aXY=',
    }

    mock_post.return_value = _mock_stream_response([
        undecodable,
        f"data: {json.dumps({'event': 'delta', 'encrypted': True, 'data': valid_payload})}\n".encode(),
        b'data: [DONE]\n',
    ])

    decrypted_chunk = {'choices': [{'delta': {'content': 'Hi there!'}}]}

    with patch.object(client, 'decrypt_message', return_value=decrypted_chunk) as mock_decrypt:
        chunks = list(client.stream_chat_completion(messages))

    mock_decrypt.assert_called_once_with(valid_payload)
    assert chunks == [
        {
            'event': 'delta',
            'data': decrypted_chunk,
        }
    ]


@patch('utils.crypto_helpers.requests.post')
def test_stream_chat_completion_handles_json_fallback(mock_post: MagicMock) -> None:
    """Non-SSE JSON responses should be surfaced via a response event."""

    client = CryptoClient('https://stream.test')
    messages = [{"role": "user", "content": "Hello"}]

    payload = {'choices': [{'message': {'role': 'assistant', 'content': 'Hi'}}]}
    mock_post.return_value = _mock_non_stream_response(json_payload=payload)

    chunks = list(client.stream_chat_completion(messages))

    assert chunks == [
        {
            'event': 'response',
            'data': payload,
        }
    ]


@patch('utils.crypto_helpers.requests.post')
def test_stream_chat_completion_handles_plain_text_fallback(mock_post: MagicMock) -> None:
    """Plain-text non-SSE responses should be yielded as text events."""

    client = CryptoClient('https://stream.test')
    messages = [{"role": "user", "content": "Hello"}]

    mock_post.return_value = _mock_non_stream_response(
        content_type='text/plain',
        text_body='temporarily unavailable',
    )

    chunks = list(client.stream_chat_completion(messages))

    assert chunks == [
        {
            'event': 'text',
            'data': 'temporarily unavailable',
        }
    ]


@patch('utils.crypto_helpers.requests.post')
def test_stream_chat_completion_handles_text_chunks(mock_post: MagicMock) -> None:
    """Chunks missing JSON should be forwarded as text events."""

    client = CryptoClient('https://stream.test')
    messages = [{"role": "user", "content": "Hello"}]

    mock_post.return_value = _mock_stream_response([
        "data: not-json\n",
        b'data: [DONE]\n',
    ])

    chunks = list(client.stream_chat_completion(messages))

    assert chunks == [
        {
            'event': 'text',
            'data': 'not-json',
        }
    ]


@patch('utils.crypto_helpers.requests.post')
def test_stream_chat_completion_skips_non_data_lines(mock_post: MagicMock) -> None:
    """The iterator should ignore non-data lines and yield raw chunks when unencrypted."""

    client = CryptoClient('https://stream.test')
    messages = [{"role": "user", "content": "Hello"}]

    mock_post.return_value = _mock_stream_response([
        None,
        'event: keep-alive\n',
        'data:\n',
        'data: {"event": "chunk", "data": {"delta": {"content": "still encrypted?"}}}\n',
        'data: {"event": "chunk", "data": {"delta": {"content": "raw"}}}\n',
        b'data: [DONE]\n',
    ])

    with patch.object(client, 'decrypt_message') as mock_decrypt:
        chunks = list(client.stream_chat_completion(messages))

    mock_decrypt.assert_not_called()
    assert chunks == [
        {
            'event': 'chunk',
            'data': {'event': 'chunk', 'data': {'delta': {'content': 'still encrypted?'}}},
        },
        {
            'event': 'chunk',
            'data': {'event': 'chunk', 'data': {'delta': {'content': 'raw'}}},
        },
<<<<<<< HEAD
    ]


@patch('utils.crypto_helpers.time.sleep', autospec=True)
@patch('utils.crypto_helpers.requests.post')
def test_stream_chat_completion_reconnects_after_connection_drop(
    mock_post: MagicMock,
    mock_sleep: MagicMock,
) -> None:
    """Connection drops should trigger a retry and surface a reconnect event."""

    client = CryptoClient('https://stream.test')
    messages = [{"role": "user", "content": "Hello"}]

    partial_chunk = json.dumps(
        {
            'event': 'chunk',
            'data': {'delta': {'content': 'partial'}},
        }
    ).encode()

    first_response = MagicMock()
    first_response.status_code = 200
    first_response.headers = {"Content-Type": "text/event-stream"}

    def failing_iter_lines(*_, **__):
        yield b'data: ' + partial_chunk + b'\n'
        raise ChunkedEncodingError("connection lost")

    first_response.iter_lines.side_effect = failing_iter_lines

    second_response = _mock_stream_response([
        "data: {\"choices\": [{\"delta\": {\"content\": \"final\"}}]}\n",
        b'data: [DONE]\n',
    ])

    mock_post.side_effect = [first_response, second_response]

    chunks = list(client.stream_chat_completion(messages, retry_delay=0))

    assert mock_post.call_count == 2
    mock_sleep.assert_not_called()
    assert chunks == [
        {
            'event': 'chunk',
            'data': {'event': 'chunk', 'data': {'delta': {'content': 'partial'}}},
        },
        {
            'event': 'reconnect',
            'data': {'attempt': 1, 'reason': 'connection_lost'},
        },
        {
            'event': 'chunk',
            'data': {'choices': [{'delta': {'content': 'final'}}]},
        },
    ]


@patch('utils.crypto_helpers.time.sleep', autospec=True)
@patch('utils.crypto_helpers.requests.post')
def test_stream_chat_completion_waits_before_retry(
    mock_post: MagicMock,
    mock_sleep: MagicMock,
) -> None:
    """Positive retry delays should pause between attempts."""

    client = CryptoClient('https://stream.test')
    messages = [{"role": "user", "content": "Hello"}]

    partial_chunk = json.dumps(
        {
            'event': 'chunk',
            'data': {'delta': {'content': 'partial'}},
        }
    ).encode()

    first_response = MagicMock()
    first_response.status_code = 200
    first_response.headers = {"Content-Type": "text/event-stream"}

    def failing_iter_lines(*_, **__):
        yield b'data: ' + partial_chunk + b'\n'
        raise ChunkedEncodingError("connection lost")

    first_response.iter_lines.side_effect = failing_iter_lines

    second_response = _mock_stream_response([
        "data: {\"choices\": [{\"delta\": {\"content\": \"final\"}}]}\n",
        b'data: [DONE]\n',
    ])

    mock_post.side_effect = [first_response, second_response]

    chunks = list(client.stream_chat_completion(messages, retry_delay=1.25))

    mock_sleep.assert_called_once_with(1.25)
    assert chunks[1] == {
        'event': 'reconnect',
        'data': {'attempt': 1, 'reason': 'connection_lost'},
    }
=======
    ]
>>>>>>> d3cca6c8
<|MERGE_RESOLUTION|>--- conflicted
+++ resolved
@@ -355,10 +355,7 @@
             'event': 'chunk',
             'data': {'event': 'chunk', 'data': {'delta': {'content': 'raw'}}},
         },
-<<<<<<< HEAD
-    ]
-
-
+    ]
 @patch('utils.crypto_helpers.time.sleep', autospec=True)
 @patch('utils.crypto_helpers.requests.post')
 def test_stream_chat_completion_reconnects_after_connection_drop(
@@ -455,7 +452,4 @@
     assert chunks[1] == {
         'event': 'reconnect',
         'data': {'attempt': 1, 'reason': 'connection_lost'},
-    }
-=======
-    ]
->>>>>>> d3cca6c8
+    }