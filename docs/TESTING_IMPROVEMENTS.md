--- conflicted
+++ resolved
@@ -77,16 +77,8 @@
 # Then add tests for the modules with lower coverage percentages
 ```
 
-<<<<<<< HEAD
 - ✅ Added regression coverage for `utils.system.resource_monitor.collect_resource_usage`
   to ensure CPU/memory metrics degrade gracefully when `psutil` raises errors.
-=======
-**Progress:** Added targeted unit tests in
-`tests/unit/test_performance_monitor_unit.py` covering throughput calculations
-and resilient environment parsing for `utils/performance/monitor.py`. Remaining
-modules with low coverage (`utils/crypto_helpers.py`, `utils/crypto/crypto_manager.py`,
-`utils/llm/model_manager.py`) still need focused suites.
->>>>>>> 23b4a8da
 
 ## ✅ 8. Snapshot Testing (IMPLEMENTED)
 
