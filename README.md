# token.place

[![Lint & Format][ci-lint-badge]][ci-workflow]
[![Tests][ci-tests-badge]][ci-workflow]
[![Coverage][coverage-badge]][coverage-url]
[![Docs][ci-docs-badge]][ci-workflow]
[![License][license-badge]](LICENSE)
[![Dependabot][dependabot-badge]][dependabot-url]
[![CodeQL][codeql-badge]][codeql-url]
[![Secret Scanning][secret-badge]][secret-url]

[ci-workflow]: https://github.com/futuroptimist/token.place/actions/workflows/ci.yml
[ci-lint-badge]: https://img.shields.io/github/actions/workflow/status/futuroptimist/token.place/ci.yml?label=lint-format
[ci-tests-badge]: https://img.shields.io/github/actions/workflow/status/futuroptimist/token.place/ci.yml?label=tests
[ci-docs-badge]: https://img.shields.io/github/actions/workflow/status/futuroptimist/token.place/ci.yml?label=docs
[coverage-badge]: https://codecov.io/gh/futuroptimist/token.place/graph/badge.svg?branch=main
[coverage-url]: https://codecov.io/gh/futuroptimist/token.place
[license-badge]: https://img.shields.io/github/license/futuroptimist/token.place
[dependabot-badge]: https://img.shields.io/badge/dependabot-enabled-brightgreen?logo=dependabot
[dependabot-url]: https://github.com/futuroptimist/token.place/network/updates
[codeql-badge]: https://github.com/futuroptimist/token.place/actions/workflows/codeql.yml/badge.svg?branch=main
[codeql-url]: https://github.com/futuroptimist/token.place/actions/workflows/codeql.yml
[secret-badge]: https://img.shields.io/badge/secret%20scanning-enabled-brightgreen
[secret-url]: https://docs.github.com/en/code-security/secret-scanning

Secure peer-to-peer generative AI platform

# Quickstart

Ensure you have Node.js 18+ installed.

```bash
git clone https://github.com/futuroptimist/token.place.git
cd token.place
pip install -r config/requirements_server.txt
pip install -r config/requirements_relay.txt
pip install -r requirements.txt
npm ci
playwright install --with-deps chromium
pip install pre-commit
pre-commit install
pre-commit run --all-files
```

### Key environment variables

<<<<<<< HEAD
Environment variables can be stored in a `.env` file and overridden in a `.env.local` file, which is ignored by git.

| Variable        | Default     | Description                                                      |
|-----------------|-------------|------------------------------------------------------------------|
| API_RATE_LIMIT  | 60/hour     | Per-IP rate limit for API requests                               |
| API_DAILY_QUOTA | 1000/day    | Per-IP daily request quota                                       |
| USE_MOCK_LLM    | 0           | Use mock LLM instead of downloading a model (`1` to enable)      |
| TOKEN_PLACE_ENV | development | Deployment environment (development, testing, production)        |
| PROD_API_HOST   | 127.0.0.1   | IP address for production API host                               |
=======
| Variable        | Default      | Description                                                        |
|-----------------|--------------|--------------------------------------------------------------------|
| API_RATE_LIMIT  | 60/hour      | Per-IP rate limit for API requests                                |
| API_DAILY_QUOTA | 1000/day     | Per-IP daily request quota                                        |
| USE_MOCK_LLM    | 0            | Use mock LLM instead of downloading a model (`1` to enable)        |
| TOKEN_PLACE_ENV | development  | Deployment environment (`development`, `testing`, `production`)    |
| PROD_API_HOST   | 127.0.0.1    | IP address for production API host                                |
>>>>>>> 80c0a942

The development requirements live in [requirements.txt](requirements.txt).

Run the relay and server in separate terminals:

```bash
python relay.py
python server.py
```

Or start both services with Docker Compose:

```bash
docker compose up --build
```

<<<<<<< HEAD
Open `http://localhost:5000` or run `python client.py`. For a minimal client use
`python client_simplified.py`; it clears the screen when running interactively using ANSI codes
with flushed output. Metrics are exposed at `/metrics`.

=======
>>>>>>> 80c0a942
## CI pass criteria

All pull requests must:

- run `pre-commit run --all-files`
- pass `npm run lint`
- pass `npm run type-check`
- pass `npm run build`
- pass `npm run test:ci`
- pass `pytest -q tests/test_security.py`
- pass `bandit -r . -lll` with no medium or high findings
- keep Dependabot, CodeQL, and secret-scanning badges in this README

See [docs/TESTING.md](docs/TESTING.md) for the full testing guide.

# vision
There are tons of personal computers and homelabs out there with lots of compute that remain idle. This project aims to create a marketplace of people with spare compute and people with needs for compute. Note that this is not a financial marketplace -- this is intended to be a public good. If it takes off is anyone's guess, but I'll donate whatever compute I can in the meantime once this is up and running.

For a quick orientation to the repository layout and key docs, see [docs/ONBOARDING.md](docs/ONBOARDING.md).

## Contents

- End-to-end encryption powered by RSA and AES
- Cross-platform Python server and JavaScript client
- Comprehensive tests and CI via GitHub Actions
- [AGENTS.md](AGENTS.md) lists repo helpers for LLMs
- [llms.txt](llms.txt) provides machine-readable context
- [CLAUDE.md](CLAUDE.md) summarizes Claude integration tips

## roadmap

- [x] hello world: it literally just echoes your message param back to you
- [x] find an initial model to support (llama 2 7b chat gguf)
- [x] download model programmatically on device
- [x] load the model and successfully run it
- [x] do inference over HTTP
- [x] multi-step dialogue
- [x] relay.py, which passes plaintext requests from client to a server (hardcoded URL, run locally for now) and the response back to the client.
- [x] end-to-end encrypt communication between server and client with public key cryptography (server generates public/private key pair on init and gives public key to relay, which passes it on to the server [but does not reveal server's IP address])
  - [x] IP obfuscation
  - [x] end-to-end encryption (short responses, under 256 bytes of utf-8 encoded text) for client.py
  - [x] end-to-end encryption for longer responses for client.py
  - [x] integration test demonstrating the above
  - [x] Llama 2 -> 3 (7B -> 8B)
  - [x] end-to-end encryption on landing page (relay.py / GET)
  - [x] automated browser testing of landing page, preventing regressions of the chat ui
  - [x] delete old /inference endpoint and everything upstream and downstream that's now unused 💯
  - [x] simplified crypto utility (CryptoClient) for easy encrypted communication
- [ ] distribute relay.py across multiple machines
  - [x] personal gaming PC
  - [x] raspi k3s pod 💯
  - [ ] once k3s pod is stable, run relay.py only on the cluster
  - [ ] optional cloud fallback via Cloudflare
- [x] OpenAI-compatible API with end-to-end encryption
  - [x] Models listing endpoint
  - [x] Chat completions endpoint
  - [x] Text completions endpoint
  - [x] Compatibility with standard OpenAI client libraries
  - [x] Optional encryption for enhanced privacy
- [x] Comprehensive test suite
  - [x] Unit tests for core components
  - [x] API integration tests
  - [x] End-to-end tests with mock LLM
  - [x] Support for testing with real LLM models
  - [x] GitHub Actions CI for automated tests
  - [x] CI caching for faster dependency installs
- [x] API v1 with at least 1 model supported and available
- [x] landing page chat UI integrated with API v1
- [ ] use best available llama family model that can run on an RTX 4090
- [ ] [DSPACE](https://github.com/democratizedspace/dspace) (first 1st party integration) uses API v1 for dChat
- [ ] set up production k3s raspberry pi pod running relay.py
  - [ ] server.py stays on personal gaming PC
  - [ ] potential cloud fallback node via Cloudflare
- [ ] allow participation from other server.pys
  - [x] split relay/server python dependencies to reduce installation toil for relay-only nodes
- [ ] API v2 with at least 10 models supported and available
  - [ ] Streaming response support for faster UI feedback
  - [ ] Function/tool calling support via Machine Conversation Protocol (MCP)
  - [ ] Multi-modal support (text + images input)
  - [ ] Local image generation support (Stable Diffusion 3, Flux)
  - [ ] Vision model support (analyzing images)
  - [ ] Fine-tuned models and model adapter support
- [ ] Performance optimizations
  - [ ] Token streaming between client/server for faster responses
  - [ ] GPU memory optimizations for running multiple models
  - [ ] Batched inference for relay servers with multiple connected clients
- [ ] Advanced security features
  - [ ] Client authentication for relay servers
  - [x] Rate limiting and quota enforcement 💯
- [ ] Enhanced encryption options for model weights and inference data
  - [ ] Key rotation for relay and server certificates
  - [ ] Signed relay binaries for client verification
  - [ ] Optional content moderation hooks
  - [ ] External security review of protocol and code
- [ ] Community features
  - [ ] Server provider directory/registry
  - [ ] Model leaderboard based on community feedback
  - [ ] Contribution system for donating compute resources

## installation

### virtual environment

create a virtual environment:

```sh
$ python -m venv .venv
```

Depending on your environment, you may need to replace `python` in the above command with `python3`.

On Debian-based distributions, you may additionally need to install venv first, if it's not already installed:

```sh
apt install python3.12-venv
```

activate the virtual environment:

#### unix/linux/macos

```sh
source .venv/bin/activate
```

#### windows

```sh
.\env\Scripts\activate
```

If this command doesn't work (e.g. `Activate.ps1 cannot be loaded because running scripts is disabled on this system`), you may have to run the following command in an Administrator PowerShell session:

```sh
Set-ExecutionPolicy -ExecutionPolicy RemoteSigned -Scope CurrentUser
```

### install dependencies

You may be missing some CMAKE dependencies

on Debian/Ubuntu you can run the following

```sh
sudo apt-get install build-essential cmake
```

on macOS, install the Xcode command line tools and CMake via Homebrew:

```sh
xcode-select --install  # if not already installed
brew install cmake
```

On other Linux distributions, use your package manager to install the equivalents of `build-essential` and `cmake`. For example on Fedora:

```sh
sudo dnf install gcc-c++ make cmake
```

then, run:

```
pip install -r config/requirements_server.txt  # server/API dependencies
pip install -r config/requirements_relay.txt   # relay-only dependencies
```

For JavaScript dependencies, run:

```
npm ci
```

#### troubleshooting `llama_cpp_python` builds

If `pip install` fails while building `llama_cpp_python` with an error such as
`CMAKE_CXX_COMPILER not set` or `Could not find compiler set in environment
variable CXX`, it usually means a C++ compiler is missing from your system.
Install `g++` (e.g. via `build-essential` on Debian/Ubuntu) and ensure it is on
your `PATH` or set `CXX=g++` before running `pip install`. The
[`hardware acceleration`](#hardware-acceleration) section below describes how to
reinstall `llama_cpp_python` with GPU support once your build environment is set
up correctly.

### hardware acceleration

If you want to also utilize your GPU (instead of just your CPU), follow these platform-specific instructions.

#### windows

This is the resource I used to get things finally working: https://medium.com/@piyushbatra1999/installing-llama-cpp-python-with-nvidia-gpu-acceleration-on-windows-a-short-guide-0dfac475002d

Summarizing:

**Prerequisites**

- Visual Studio with
  - C++ CMake tools for windows
  - C++ core features
  - Windows 10/11 SDK
- [CUDA Toolkit](https://developer.nvidia.com/cuda-12-2-0-download-archive?target_os=Windows)

The next steps need to be executed in the same virtual environment you set up above. You'll see something like (.venv) on the bottom left in your terminal (may not be true on all platforms in all terminals).

This will replace the llama-cpp-python you installed via `pip install -r requirements.txt` and will instruct it to use [cuBLAS](https://docs.nvidia.com/cuda/cublas/index.html).

**if you're using Command Prompt**

```
set CMAKE_ARGS=-DGGML_CUDA=on
set FORCE_CMAKE=1
pip install llama-cpp-python --force-reinstall --upgrade --no-cache-dir --verbose
```

**if you're using Powershell**

```
$env:CMAKE_ARGS = "-DGGML_CUDA=on"
$env:FORCE_CMAKE=1
pip install llama-cpp-python --force-reinstall --upgrade --no-cache-dir --verbose
```

> **Note:** The compilation process can take 5-20 minutes depending on your system. The `--verbose` flag shows build progress, but there may still be periods with no visible output. This is normal - the compiler is working in the background. As long as your system shows CPU activity, the process is still running.

when you run `server.py` next, you'll see `BLAS = 1` in a collection of lines that looks like this:

```
AVX = 1 | AVX_VNNI = 0 | AVX2 = 1 | AVX512 = 0 | AVX512_VBMI = 0 | AVX512_VNNI = 0 | FMA = 1 | NEON = 0 | ARM_FMA = 0 | F16C = 1 | FP16_VA = 0 | WASM_SIMD = 0 | BLAS = 1 | SSE3 = 1 | SSSE3 = 0 | VSX = 0 |
```

This indicates that `server.py` can correctly access your GPU resources.

llama-cpp-python is initialized like this:

```py
llm = Llama(
        model_path=model_path,
        n_gpu_layers=-1,
        n_ctx=8192,
        chat_format="llama-3"
    )
```

`n_gpu_layers` instructs llama to use as much of your GPU resources as possible.

#### macos
Install the [Homebrew](https://brew.sh) package manager if you haven't already,
then reinstall `llama-cpp-python` with Metal support:

```sh
brew install cmake
CMAKE_ARGS="-DLLAMA_METAL=on" FORCE_CMAKE=1 pip install llama-cpp-python --force-reinstall --upgrade
```

#### unix/linux
Most distributions can compile `llama-cpp-python` with OpenBLAS:

```sh
sudo apt-get install build-essential cmake libopenblas-dev
CMAKE_ARGS="-DLLAMA_OPENBLAS=on" FORCE_CMAKE=1 pip install llama-cpp-python --force-reinstall --upgrade
```

## Running the servers

### Dev-like environment

You'll need a way to switch between terminal tabs (e.g. tmux, VS Code terminal tabs).

Launch the relay, which runs on http://localhost:5000:

```sh
python relay.py
```

The relay listens on port 5000. It automatically connects to the default server
address baked into the project, so no environment variables are required.

In a separate terminal, launch the server, which binds to `0.0.0.0` on port 3000 (accessible via http://localhost:3000):

```sh
python server.py
```

For testing with mock LLM (faster startup):

```sh
python server.py --use_mock_llm
```

### Using the Application

`relay.py` acts as a proxy between the client (including, but not limited to, this repo's `client.py`) and `server.py`, obfuscating each other's public IP from each other, solving one of the big limitations of P2P networks (e.g. for .torrents). The relay.py provides end-to-end encryption for communication between server and client, ensuring that your messages are private even from the relay itself.

`server.py` runs on volunteers' machines and hosts the LLM model. It serves inference requests forwarded by the relay while keeping the server's network details private.

You can test things out using the simple command-line client, `client.py`:

```sh
python client.py
```

Type your message when prompted and press Enter. All of this is now happening on your local hardware, thanks to `llama-cpp-python`, a binding for llama.cpp.

To exit, press Ctrl+C/Cmd+C.

Alternatively, you can visit http://localhost:5000 in your browser to use the web interface.

### Raspberry Pi 5 deployment

For a complete walkthrough of the Raspberry Pi 5 setup—including hardware recommendations, Docker instructions, k3s cluster steps, and troubleshooting (including rpi-clone prompts)—see [docs/RPI_DEPLOYMENT_GUIDE.md](docs/RPI_DEPLOYMENT_GUIDE.md#bill-of-materials).

## Testing

The project includes a comprehensive test suite to ensure functionality and prevent regressions.

### Running Tests

Run all tests:

```sh
python -m pytest
```

To execute all available test suites (including JavaScript and end‑to‑end tests), use:

```bash
./run_all_tests.sh
```
or on Windows:

```powershell
./run_all_tests.ps1
```

Run specific test files:

```sh
python -m pytest tests/test_api.py
python -m pytest tests/test_e2e_network.py
```

Run tests with coverage report:

```sh
TEST_COVERAGE=1 ./run_all_tests.sh
# Coverage results are uploaded to Codecov on CI
```
If you don't see coverage comments on your pull requests, install the [Codecov GitHub App](https://github.com/marketplace/codecov) on your fork.
Every pull request automatically runs this test suite in GitHub Actions, so you can rely on the status checks for pass/fail information.

Tag **@claude** in any pull request or issue to invoke the automated Claude PR Assistant for implementation help.

### Test Categories

- **Unit Tests**: Test individual components in isolation
  - Core crypto functionality (RSA/AES encryption)
  - Client message handling
  - Server request processing

- **Integration Tests**: Test component interactions
  - Client-server communication
  - Relay server message passing
  - Multi-step conversation handling

- **End-to-End Tests**: Test complete workflows from client to server
  - Chat functionality through the relay
  - Browser-based UI testing with Playwright
  - API endpoints with encrypted communication

- **API Tests**: Test the OpenAI-compatible API endpoints
  - Models listing
  - Chat completions
  - Regular completions
  - Error handling

- **Real LLM Tests**: Test with actual LLM models
  - Model file verification with checksums
  - Single-turn inference
  - Multi-turn conversations
  - Error handling and recovery

- **Mock Testing**: Mock mode for faster development and testing
  - Models can be swapped with mock implementations
  - Test complex scenarios without real inference

### Real LLM Testing

To run tests with the actual LLM model:

```sh
python -m pytest tests/test_real_llm.py -v
```

This test will:
1. Automatically download the model file (~4GB) if it doesn't exist
2. Verify the model file with SHA-256 checksum
3. Cache the model locally to avoid re-downloading
4. Run inference with the real LLM model

For more comprehensive real LLM testing:

```sh
python -m pytest tests/test_real_llm_validation.py -v
```

This performs additional validation including:
- Multi-turn conversation testing
- Complex reasoning validation
- Error handling and recovery tests

Note: The first run may take several minutes to download the model file. Subsequent runs will use the cached model file if it passes checksum verification.

If you want to disable the test to avoid downloading, edit `tests/test_real_llm.py` and set:

```python
RUN_REAL_LLM_TEST = False
```

## Project Documentation for LLMs

See [AGENTS.md](AGENTS.md) for a list of repo helpers. For LLMs, `llms.txt` contains the same helper summary in plain text.
This project includes an `llms.txt` file in the root directory that provides structured information for Large Language Models (LLMs) about the project. Following the [llms.txt specification](https://llmstxt.org/), this file helps LLMs understand the codebase structure, available components, and key documentation links.

The `llms.txt` file includes:
- Project overview and description
- Links to setup and installation instructions
- Core component descriptions
- Testing documentation links
- Development guidelines

When working with LLMs to understand or develop this codebase, reference the `llms.txt` file for comprehensive context.

## Naming Conventions

Always stylize the project name as lowercase `token.place` (not Title case "Token.place") to emphasize that it is a URL. For complete stylization guidelines, see [docs/STYLE_GUIDE.md](docs/STYLE_GUIDE.md).

## API (OpenAI-compatible)

The token.place API is designed to be compatible with the OpenAI API format, making it easy to integrate with existing applications that use OpenAI's services.

### API Endpoints

All routes are served under `/api/v1` (preferred) and are also available at
`/v1` for compatibility with standard OpenAI clients. Set the base URL to
`https://token.place/api/v1`.

#### List Models
```
GET /api/v1/models
# or
GET /v1/models
```
Returns a list of available models.

#### Get Model
```
GET /api/v1/models/{model_id}
# or
GET /v1/models/{model_id}
```
Returns information about a specific model.

#### Chat Completions
```
POST /api/v1/chat/completions
# or
POST /v1/chat/completions
```
Creates a completion for chat messages.

Request body:
```json
{
  "model": "llama-3-8b-instruct",
  "messages": [
    {"role": "system", "content": "You are a helpful assistant."},
    {"role": "user", "content": "Hello!"}
  ]
}
```

#### Text Completions
```
POST /api/v1/completions
# or
POST /v1/completions
```
Traditional completions API returning text completion data.

Request body:
```json
{
  "model": "llama-3-8b-instruct",
  "prompt": "Write a poem about AI",
  "max_tokens": 256
}
```

### End-to-End Encryption

For enhanced privacy, you can use end-to-end encryption with the API:

1. Get the server's public key:
```
GET /api/v1/public-key
# or
GET /v1/public-key
```

2. Encrypt your request with the server's public key

3. Send your encrypted request:
```json
{
  "model": "llama-3-8b-instruct",
  "encrypted": true,
  "client_public_key": "YOUR_PUBLIC_KEY_HERE",
  "messages": {
    "ciphertext": "ENCRYPTED_DATA_HERE",
    "cipherkey": "ENCRYPTED_AES_KEY_HERE",
    "iv": "INITIALIZATION_VECTOR_HERE"
  }
}
```

`client_public_key` may be provided as a PEM-formatted string or a base64-encoded key.

The server will encrypt its response with your public key, ensuring end-to-end encryption.

## System Architecture

The project follows a distributed architecture with end-to-end encryption
(see [docs/ARCHITECTURE.md](docs/ARCHITECTURE.md)):

```

┌───────────────┐    Encrypted     ┌─────────────────┐    Encrypted     ┌─────────────────┐
│               │    Requests      │                 │    Requests      │                 │
│  Web Browser  │ ───────────────► │  Relay Server   │ ───────────────► │  Server (LLM)   │ ◄─── LLM Model File (~4GB)
│  or CLI       │ ◄─────────────── │  (lightweight)  │ ◄─────────────── │                 │      (downloaded locally)
│               │    Encrypted     │                 │    Encrypted     │                 │
└───────────────┘    Responses     └─────────────────┘    Responses     └─────────────────┘
                                           │
                                           │ can scale to
                                           ▼
                                   ┌─────────────────┐
                                   │  Multiple       │
                                   │  Relay Servers  │
                                   │  & LLM Servers  │
                                   └─────────────────┘
```

The architecture consists of:

1. **Clients** (Web browsers, CLI tools) - Send encrypted requests to relay servers
2. **Relay Servers** - Forward encrypted requests/responses, hiding IP addresses of clients and servers
3. **LLM Servers** - Run inference on local hardware (GPU/CPU), download and use LLM models, and return encrypted results
4. **LLM Models** - Downloaded and cached locally on each LLM server

All communication uses hybrid RSA/AES encryption to ensure end-to-end security, preventing relay servers from accessing the content of messages. The relay server only knows which client and server are communicating, but not what they're saying.

The API is compatible with the OpenAI format for easy integration with existing tools and libraries.

## Cross-Platform Support

token.place now has full cross-platform support for Windows, macOS, and Linux. This includes:

- Platform-specific path handling for user data, configs, and logs
- Native launcher scripts for each platform
- Docker containerization for consistent deployment
- Cross-platform testing framework
- Automated desktop installers for Windows (.exe) and macOS (.dmg) built via GitHub Actions

For detailed information on cross-platform features and containerization, see [docs/CROSS_PLATFORM.md](docs/CROSS_PLATFORM.md).

### Quick Start on Different Platforms

**Windows:**
```batch
docker compose up -d
```

**macOS/Linux:**
```bash
make docker-build
docker compose up -d
```

**Docker:**
```bash
docker compose up -d  # starts the relay service
```

## Features

- [x] OpenAI-compatible API with end-to-end encryption
- [x] Local and remote running modes
- [x] Compatibility with standard OpenAI client libraries
- [x] No token leakage to proxy servers
- [x] Cross-platform support (Windows, macOS, Linux)

## Quick Start

1. Clone the repository
2. Run `docker compose up` to build and start the relay container
3. Open `http://localhost:5000` in your browser to begin chatting

## Development

### Testing

We have comprehensive testing to ensure quality. See [docs/TESTING.md](docs/TESTING.md) for a complete overview:

```bash
# Run all Python tests
python -m pytest

# Run JS unit tests
npm run test:js

# Run crypto compatibility tests
python tests/test_crypto_compatibility_simple.py
```

To run every test category in one command (including Playwright and JS tests) execute `TEST_COVERAGE=1 ./run_all_tests.sh` (or `./run_all_tests.ps1` on Windows).

### Windows PowerShell Tips

In PowerShell, use semicolons (`;`) for command chaining instead of ampersands (`&&`):

```powershell
# Correct:
cd folder_path; python script.py

# Incorrect (will cause errors):
cd folder_path && python script.py
```

Always use explicit IPv4 addresses for reliable network testing:

```powershell
# Preferred:
curl http://127.0.0.1:5000/test

# May cause issues:
curl http://localhost:5000/test
```

## Contributing

We welcome contributions! See our [Contributing Guide](CONTRIBUTING.md) for details.
Before submitting commits, install the pre-commit hooks and run them locally:
```bash
pip install pre-commit
pre-commit install
pre-commit run --all-files
```

## Security

Security is our top priority. Please report any vulnerabilities responsibly.
See [Security and Privacy Audit](docs/SECURITY_PRIVACY_AUDIT.md) for details.
token.place intentionally avoids storing user prompts or LLM responses in logs to protect user privacy.

## License

This project is licensed under the MIT License as detailed in [LICENSE](LICENSE).<|MERGE_RESOLUTION|>--- conflicted
+++ resolved
@@ -44,17 +44,8 @@
 
 ### Key environment variables
 
-<<<<<<< HEAD
 Environment variables can be stored in a `.env` file and overridden in a `.env.local` file, which is ignored by git.
 
-| Variable        | Default     | Description                                                      |
-|-----------------|-------------|------------------------------------------------------------------|
-| API_RATE_LIMIT  | 60/hour     | Per-IP rate limit for API requests                               |
-| API_DAILY_QUOTA | 1000/day    | Per-IP daily request quota                                       |
-| USE_MOCK_LLM    | 0           | Use mock LLM instead of downloading a model (`1` to enable)      |
-| TOKEN_PLACE_ENV | development | Deployment environment (development, testing, production)        |
-| PROD_API_HOST   | 127.0.0.1   | IP address for production API host                               |
-=======
 | Variable        | Default      | Description                                                        |
 |-----------------|--------------|--------------------------------------------------------------------|
 | API_RATE_LIMIT  | 60/hour      | Per-IP rate limit for API requests                                |
@@ -62,7 +53,6 @@
 | USE_MOCK_LLM    | 0            | Use mock LLM instead of downloading a model (`1` to enable)        |
 | TOKEN_PLACE_ENV | development  | Deployment environment (`development`, `testing`, `production`)    |
 | PROD_API_HOST   | 127.0.0.1    | IP address for production API host                                |
->>>>>>> 80c0a942
 
 The development requirements live in [requirements.txt](requirements.txt).
 
@@ -79,13 +69,10 @@
 docker compose up --build
 ```
 
-<<<<<<< HEAD
 Open `http://localhost:5000` or run `python client.py`. For a minimal client use
 `python client_simplified.py`; it clears the screen when running interactively using ANSI codes
 with flushed output. Metrics are exposed at `/metrics`.
 
-=======
->>>>>>> 80c0a942
 ## CI pass criteria
 
 All pull requests must:
