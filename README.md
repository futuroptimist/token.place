--- conflicted
+++ resolved
@@ -72,14 +72,6 @@
 
 ### Key environment variables
 
-<<<<<<< HEAD
-| Variable        | Default     | Description                                               |
-|-----------------|-------------|-----------------------------------------------------------|
-| API_RATE_LIMIT  | 60/hour     | Per-IP rate limit for API requests                        |
-| API_DAILY_QUOTA | 1000/day    | Per-IP daily request quota                                |
-| USE_MOCK_LLM    | 0           | Use mock LLM instead of downloading a model (`1` to enable)|
-| TOKEN_PLACE_ENV | development | Deployment environment (`development`, `testing`, `production`) |
-=======
 | Variable        | Default      | Description                                                        |
 |-----------------|--------------|--------------------------------------------------------------------|
 | API_RATE_LIMIT  | 60/hour      | Per-IP rate limit for API requests                                |
@@ -88,7 +80,6 @@
 | TOKEN_PLACE_ENV | development  | Deployment environment (`development`, `testing`, `production`)    |
 | PROD_API_HOST   | 127.0.0.1    | IP address for production API host                                |
 
->>>>>>> 9a66d3e9
 ## CI pass criteria
 
 All pull requests must:
