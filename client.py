import requests
import json
import base64
import time
import os
import argparse
from encrypt import generate_keys, encrypt, decrypt
from cryptography.hazmat.primitives import serialization
from cryptography.hazmat.backends import default_backend

# Use an environment variable to determine the environment
environment = os.getenv('ENVIRONMENT', 'dev')  # Default to 'dev' if not set

# Choose the base domain based on the environment
base_url = "http://token.place" if environment == "prod" else "http://localhost"

# --- Configuration ---
# Use the correct base URL for your running relay/API
# You can override this with the API_BASE_URL environment variable.
# If running locally with default port 5070:
API_BASE_URL = os.getenv("API_BASE_URL", "http://localhost:5070/api/v1")
# Or use "http://localhost:5070" if targeting relay endpoints directly

REQUEST_TIMEOUT = 10  # seconds

CLIENT_KEYS_DIR = "client_keys"
CLIENT_PRIVATE_KEY_FILE = os.path.join(CLIENT_KEYS_DIR, "client_private.pem")
CLIENT_PUBLIC_KEY_FILE = os.path.join(CLIENT_KEYS_DIR, "client_public.pem")

# --- Key Management ---

def load_or_generate_client_keys():
    """Loads client keys if they exist, otherwise generates and saves them."""
    os.makedirs(CLIENT_KEYS_DIR, exist_ok=True)
    if os.path.exists(CLIENT_PRIVATE_KEY_FILE) and os.path.exists(CLIENT_PUBLIC_KEY_FILE):
        print("Loading existing client keys...")
        with open(CLIENT_PRIVATE_KEY_FILE, "rb") as f:
            private_key = serialization.load_pem_private_key(
                f.read(),
                password=None, # Assuming no password for simplicity
                backend=default_backend()
            )
        with open(CLIENT_PUBLIC_KEY_FILE, "rb") as f:
            public_key_pem = f.read()
    else:
        print("Generating new client keys...")
        private_key, public_key_pem = generate_keys()
        # Save keys
        with open(CLIENT_PRIVATE_KEY_FILE, "wb") as f:
            f.write(
                private_key.private_bytes(
                    encoding=serialization.Encoding.PEM,
                    format=serialization.PrivateFormat.PKCS8,
                    encryption_algorithm=serialization.NoEncryption() # No password
                )
            )
        with open(CLIENT_PUBLIC_KEY_FILE, "wb") as f:
            f.write(public_key_pem)
        print(f"New keys saved in {CLIENT_KEYS_DIR}/")

    return private_key, public_key_pem

# --- API Interaction ---

def get_server_public_key():
    """Gets the public key from the API server."""
    try:
        response = requests.get(f"{API_BASE_URL}/public-key", timeout=REQUEST_TIMEOUT)
        response.raise_for_status() # Raise an exception for bad status codes
        data = response.json()
        return data.get('public_key')
    except requests.exceptions.RequestException as e:
        print(f"Error getting server public key: {e}")
        return None

def call_chat_completions_encrypted(server_pub_key_b64, client_priv_key, client_pub_key_pem):
    """Calls the encrypted chat completions endpoint."""

    # 1. Prepare message data
    messages = [
        {"role": "system", "content": "You are a helpful assistant."},
        {"role": "user", "content": "What is the capital of France? Write a short poem about it."}
    ]

    # 2. Decode server public key
    try:
        server_public_key_bytes = base64.b64decode(server_pub_key_b64)
    except Exception as e:
        print(f"Error decoding server public key: {e}")
        return None

    # 3. Encrypt message using encrypt.py functions
    print("Encrypting request...")
    try:
        # Ensure message is JSON bytes
        message_bytes = json.dumps(messages).encode('utf-8')
        # Encrypt using server's public key
        ciphertext_dict, cipherkey, iv = encrypt(message_bytes, server_public_key_bytes)
    except Exception as e:
        print(f"Error during request encryption: {e}")
        return None

    # 4. Prepare payload
    client_pub_key_b64 = base64.b64encode(client_pub_key_pem).decode('utf-8')
    payload = {
        "model": "llama-3-8b-instruct", # Use a model the server knows
        "encrypted": True,
        "client_public_key": client_pub_key_b64,
        "messages": {
            "ciphertext": base64.b64encode(ciphertext_dict['ciphertext']).decode('utf-8'),
            "cipherkey": base64.b64encode(cipherkey).decode('utf-8'),
            "iv": base64.b64encode(iv).decode('utf-8')
        }
    }

    # 5. Send request
    print("Sending request to API...")
    try:
        response = requests.post(
            f"{API_BASE_URL}/chat/completions", json=payload, timeout=REQUEST_TIMEOUT
        )
        response.raise_for_status()
        encrypted_response_data = response.json()
    except requests.exceptions.RequestException as e:
        print(f"API request failed: {e}")
        if hasattr(e, 'response') and e.response is not None:
<<<<<<< HEAD
            print(f"Error response status: {e.response.status_code}")
=======
             try:
                 err_status = e.response.status_code
             except Exception:
                 err_status = "unknown"
             print(f"Error status: {err_status}")
>>>>>>> 181bac00
        return None

    # 6. Decrypt response
    print("Decrypting response...")
    try:
        if not encrypted_response_data.get('encrypted'):
            print("Error: Response was not encrypted as expected.")
            print("Response data:", encrypted_response_data)
            return None

        enc_data = encrypted_response_data['data']
        ciphertext_resp = base64.b64decode(enc_data['ciphertext'])
        cipherkey_resp = base64.b64decode(enc_data['cipherkey'])
        iv_resp = base64.b64decode(enc_data['iv'])

        # Prepare dict for decrypt function
        ciphertext_resp_dict = {'ciphertext': ciphertext_resp, 'iv': iv_resp}

        # Decrypt using client's private key
        decrypted_bytes = decrypt(ciphertext_resp_dict, cipherkey_resp, client_priv_key)

        if decrypted_bytes is None:
            print("Failed to decrypt response.")
            return None

        # Decode and parse JSON
        decrypted_response = json.loads(decrypted_bytes.decode('utf-8'))
        return decrypted_response

    except Exception as e:
        print(f"Error during response decryption or parsing: {e}")
        return None

class ChatClient:
    def __init__(self, base_url, relay_port=5000):
        self.base_url = base_url
        self.relay_port = relay_port
        self.private_key, self.public_key = generate_keys()
        self.public_key_b64 = base64.b64encode(self.public_key).decode('utf-8')
        self.chat_history = []

    def get_server_public_key(self):
        """Fetch the server's public key from the relay."""
        try:
            response = requests.get(
                f'{self.base_url}:{self.relay_port}/next_server', timeout=REQUEST_TIMEOUT
            )
            if response.status_code == 200:
                data = response.json()
                server_public_key_b64 = data['server_public_key']
                return base64.b64decode(server_public_key_b64)
            else:
                print(f"Could not fetch server's public key. Status code: {response.status_code}")
                return None
        except requests.exceptions.RequestException as e:
            print(f"Error while fetching server's public key: {str(e)}")
            return None

    def send_request_to_faucet(self, encrypted_chat_history_b64, iv_b64, server_public_key_b64, encrypted_cipherkey_b64):
        """Send the encrypted chat history and IV to the faucet endpoint."""
        try:
            data = {
                "client_public_key": self.public_key_b64,
                "server_public_key": server_public_key_b64,
                "chat_history": encrypted_chat_history_b64,
                "cipherkey": encrypted_cipherkey_b64,
                "iv": iv_b64,
            }
            response = requests.post(
                f'{self.base_url}:{self.relay_port}/faucet', json=data, timeout=REQUEST_TIMEOUT
            )
            return response
        except requests.exceptions.RequestException as e:
            print(f"Error while sending request to faucet: {str(e)}")
            return None

    def retrieve_response(self, timeout=60):
        start_time = time.time()
        while True:
            try:
                response = requests.post(
                    f'{self.base_url}:{self.relay_port}/retrieve',
                    json={"client_public_key": self.public_key_b64},
                    timeout=REQUEST_TIMEOUT,
                )
                if response.status_code == 200:
                    data = response.json()
                    if 'chat_history' in data and 'iv' in data and 'cipherkey' in data:
                        encrypted_chat_history_b64 = data['chat_history']
                        encrypted_chat_history = base64.b64decode(encrypted_chat_history_b64)
                        iv = base64.b64decode(data['iv'])
                        cipherkey = base64.b64decode(data['cipherkey'])
                        decrypted_chat_history = decrypt({'ciphertext': encrypted_chat_history, 'iv': iv}, cipherkey, self.private_key)

                        if decrypted_chat_history is not None:
                            print(f"Response from AI: {decrypted_chat_history.decode('utf-8')}")
                            return json.loads(decrypted_chat_history.decode('utf-8'))
                        else:
                            print("Decryption failed. Skipping this response.")
                    else:
                        print("Response data is incomplete, waiting for complete response...")
                else:
                    print(f"Unexpected status code from /retrieve endpoint: {response.status_code}")
            except requests.exceptions.RequestException as e:
                print(f"Error while retrieving response: {str(e)}")

            elapsed_time = time.time() - start_time
            if elapsed_time > timeout:
                print("Timeout while waiting for response.")
                return None

            time.sleep(2)  # Wait for a short interval before trying again

    def send_message(self, message):
        self.chat_history.append({"role": "user", "content": message})

        server_public_key = self.get_server_public_key()

        print(f"Server public key: {server_public_key}")

        if server_public_key:
            ciphertext_dict, cipherkey, iv = encrypt(json.dumps(self.chat_history).encode('utf-8'), server_public_key)
            encrypted_chat_history_b64 = base64.b64encode(ciphertext_dict['ciphertext']).decode('utf-8')
            iv_b64 = base64.b64encode(iv).decode('utf-8')
            encrypted_cipherkey_b64 = base64.b64encode(cipherkey).decode('utf-8')

            response_faucet = self.send_request_to_faucet(
                encrypted_chat_history_b64,
                iv_b64,
                base64.b64encode(server_public_key).decode('utf-8'),
                encrypted_cipherkey_b64
            )
            if response_faucet and response_faucet.status_code == 200:
                start_time = time.time()
                timeout = 60  # Adjust the timeout as needed
                while True:
                    response = self.retrieve_response()
                    if response:
                        self.chat_history = response
                        return response

                    elapsed_time = time.time() - start_time
                    if elapsed_time > timeout:
                        print("Timeout while waiting for response.")
                        break

                    time.sleep(2)  # Adjust the polling interval as needed

        return None

def main():
    print("Welcome to the Chat Client!")
    print("Type your messages and press Enter to send. Type 'exit' to quit.")

    parser = argparse.ArgumentParser()
    parser.add_argument('--relay_port', type=int, default=5000, help='Port number for the relay')
    args = parser.parse_args()

    chat_client = ChatClient(base_url, args.relay_port)

    while True:
        user_message = input("You: ")
        if user_message.lower() == 'exit':
            break

        response = chat_client.send_message(user_message)
        if response:
            print("Chat history:", response)
        else:
            print("Failed to get response from the server.")

    print("Goodbye!")

if __name__ == "__main__":  # pragma: no cover
    main()<|MERGE_RESOLUTION|>--- conflicted
+++ resolved
@@ -124,15 +124,11 @@
     except requests.exceptions.RequestException as e:
         print(f"API request failed: {e}")
         if hasattr(e, 'response') and e.response is not None:
-<<<<<<< HEAD
-            print(f"Error response status: {e.response.status_code}")
-=======
              try:
                  err_status = e.response.status_code
              except Exception:
                  err_status = "unknown"
              print(f"Error status: {err_status}")
->>>>>>> 181bac00
         return None
 
     # 6. Decrypt response
