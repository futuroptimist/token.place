--- conflicted
+++ resolved
@@ -1,17 +1,13 @@
 """Helpers for collecting system resource usage metrics."""
 from __future__ import annotations
 
-<<<<<<< HEAD
 import importlib
-=======
 import sys
->>>>>>> 7741cffc
 from typing import Dict
 
 import psutil
 
 
-<<<<<<< HEAD
 GpuMetrics = Dict[str, float | int | bool]
 
 
@@ -96,9 +92,6 @@
             pass
 
 
-def collect_resource_usage() -> Dict[str, float | int | bool]:
-    """Return current CPU, memory, and GPU utilisation metrics."""
-=======
 def _cpu_interval_for_platform(platform: str) -> float | None:
     """Return the psutil sampling interval tuned for the active platform."""
 
@@ -108,9 +101,8 @@
     return None
 
 
-def collect_resource_usage() -> Dict[str, float]:
-    """Return current CPU and memory utilisation percentages."""
->>>>>>> 7741cffc
+def collect_resource_usage() -> Dict[str, float | int | bool]:
+    """Return current CPU, memory, and GPU utilisation metrics."""
 
     interval = _cpu_interval_for_platform(sys.platform)
 
