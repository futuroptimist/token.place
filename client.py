--- conflicted
+++ resolved
@@ -126,12 +126,8 @@
         response.raise_for_status()
         encrypted_response_data = response.json()
     except requests.exceptions.RequestException as e:
-<<<<<<< HEAD
-        logger.warning("API request failed: %s", e)
-=======
         # Avoid logging potentially sensitive error details
         print(f"API request failed: {e.__class__.__name__}")
->>>>>>> 218eb4ae
         if hasattr(e, 'response') and e.response is not None:
              try:
                  err_status = e.response.status_code
