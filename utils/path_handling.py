import os
import platform
import pathlib
import re
import tempfile
from typing import Optional, Union

# Define platform-specific constants
PLATFORM = platform.system().lower()
IS_WINDOWS = PLATFORM == "windows"
IS_MACOS = PLATFORM == "darwin"
IS_LINUX = PLATFORM == "linux"

_UNIX_ENV_PATTERN = re.compile(r"\$(?:\{[^}]+\}|[A-Za-z_][A-Za-z0-9_]*)")
_WIN_ENV_PATTERN = re.compile(r"%(?:[^%]+)%")


def _get_env(name: str) -> Optional[str]:
    """Return the value of ``name`` stripped of whitespace or ``None`` when unset."""
    value = os.environ.get(name, "").strip()
    return value or None
<<<<<<< HEAD
=======


def _get_env_path(name: str, fallback: pathlib.Path) -> pathlib.Path:
    """Return ``name`` from environment as ``Path`` or ``fallback`` if unset."""
    value = _get_env(name)
    return pathlib.Path(value) if value else fallback
>>>>>>> 4c56bb7e


def _has_unexpanded_vars(path_str: str) -> bool:
    """Return True if ``path_str`` still contains environment variable markers."""
    return bool(_UNIX_ENV_PATTERN.search(path_str) or _WIN_ENV_PATTERN.search(path_str))


def _expand_and_normalize_path(path: Union[str, os.PathLike[str]]) -> pathlib.Path:
    """Expand environment vars and ``~`` then return an absolute ``Path``.

    Strips surrounding whitespace to avoid accidental directory names and raises
    ``ValueError`` when environment variables remain unexpanded or the path is
    empty. ``TypeError`` is raised when ``path`` is not path-like.
    """
    if not isinstance(path, (str, os.PathLike)):
        raise TypeError("path must be path-like")
    expanded = os.path.expandvars(os.fspath(path)).strip()
    if _has_unexpanded_vars(expanded):
        raise ValueError("path contains unexpanded environment variables")
    if expanded == "":
        raise ValueError("path cannot be empty")
    return pathlib.Path(expanded).expanduser().resolve()

def get_user_home_dir() -> pathlib.Path:
    """Get the user's home directory path in a cross-platform way."""
    return pathlib.Path.home()

def get_app_data_dir() -> pathlib.Path:
    """
    Get the appropriate application data directory based on platform:
    - Windows: %APPDATA%/token.place
    - macOS: ~/Library/Application Support/token.place
    - Linux: $XDG_DATA_HOME/token.place or ~/.local/share/token.place
    """
    if IS_WINDOWS:
        base_dir = _get_env_path('APPDATA', get_user_home_dir() / 'AppData' / 'Roaming')
    elif IS_MACOS:
        base_dir = get_user_home_dir() / 'Library' / 'Application Support'
    else:  # Linux and other Unix-like
        base_dir = _get_env_path('XDG_DATA_HOME', get_user_home_dir() / '.local' / 'share')
    return ensure_dir_exists(base_dir / 'token.place')

def get_config_dir() -> pathlib.Path:
    """
    Get the appropriate configuration directory based on platform:
    - Windows: %APPDATA%/token.place/config
    - macOS: ~/Library/Application Support/token.place/config
    - Linux: $XDG_CONFIG_HOME/token.place/config or ~/.config/token.place/config
    """
    if IS_WINDOWS or IS_MACOS:
        return ensure_dir_exists(get_app_data_dir() / 'config')
    else:  # Linux and other Unix-like
        base_dir = _get_env_path('XDG_CONFIG_HOME', get_user_home_dir() / '.config')
        return ensure_dir_exists(base_dir / 'token.place' / 'config')

def get_cache_dir() -> pathlib.Path:
    """
    Get the appropriate cache directory based on platform:
    - Windows: %LOCALAPPDATA%/token.place/cache
    - macOS: ~/Library/Caches/token.place
    - Linux: $XDG_CACHE_HOME/token.place or ~/.cache/token.place
    """
    if IS_WINDOWS:
        base_dir = _get_env_path('LOCALAPPDATA', get_user_home_dir() / 'AppData' / 'Local')
        return ensure_dir_exists(base_dir / 'token.place' / 'cache')
    elif IS_MACOS:
        return ensure_dir_exists(get_user_home_dir() / 'Library' / 'Caches' / 'token.place')
    else:  # Linux and other Unix-like
        base_dir = _get_env_path('XDG_CACHE_HOME', get_user_home_dir() / '.cache')
        return ensure_dir_exists(base_dir / 'token.place')


def get_temp_dir() -> pathlib.Path:
    """Get the directory for temporary files."""
    base_dir = pathlib.Path(tempfile.gettempdir())
    return ensure_dir_exists(base_dir / 'token.place')

def get_models_dir() -> pathlib.Path:
    """Get the directory for storing downloaded models."""
    return ensure_dir_exists(get_app_data_dir() / 'models')

def get_logs_dir() -> pathlib.Path:
    """Get the directory for storing log files, creating it if missing.

    On Linux, honors the ``XDG_STATE_HOME`` environment variable when set.
    """
    if IS_WINDOWS:
        return ensure_dir_exists(get_app_data_dir() / 'logs')
    elif IS_MACOS:
        return ensure_dir_exists(
            get_user_home_dir() / 'Library' / 'Logs' / 'token.place'
        )
    else:  # Linux and other Unix-like
        base_dir = _get_env_path('XDG_STATE_HOME', get_user_home_dir() / '.local' / 'state')
        return ensure_dir_exists(base_dir / 'token.place' / 'logs')

def ensure_dir_exists(dir_path: Union[str, os.PathLike[str]]) -> pathlib.Path:
    """
    Ensure a directory exists, creating it if necessary.
    Accepts strings or ``os.PathLike`` objects, expands ``~`` and environment
    variables before creating the directory, and strips surrounding whitespace to
    avoid accidental directory names. Raises ``TypeError`` if ``dir_path`` is
    ``None``, ``ValueError`` when environment variables remain unexpanded or the
    path is empty, and ``NotADirectoryError`` if the path points to an existing
    file. Returns the path as a ``pathlib.Path`` object.
    """
    if dir_path is None:
        raise TypeError("dir_path cannot be None")
    path = _expand_and_normalize_path(dir_path)
    if path.exists() and not path.is_dir():
        raise NotADirectoryError(f"{path} exists and is not a directory")
    path.mkdir(parents=True, exist_ok=True)
    return path

def get_executable_extension() -> str:
    """Get the appropriate executable extension for the current platform."""
    return '.exe' if IS_WINDOWS else ''

def normalize_path(path: Union[str, os.PathLike[str]]) -> pathlib.Path:
    """Convert a path to a normalized ``pathlib.Path`` object.

    Accepts strings or ``os.PathLike`` objects, strips surrounding whitespace,
    and expands environment variables and user home (``~``). Raises
    ``TypeError`` when ``path`` is ``None`` and ``ValueError`` when environment
    variables remain unexpanded or the path is empty.
    """
    if path is None:
        raise TypeError("path cannot be None")
    return _expand_and_normalize_path(path)

def get_relative_path(
    path: Union[str, os.PathLike[str]],
    base_path: Optional[Union[str, os.PathLike[str]]] = None,
) -> pathlib.Path:
    """Return ``path`` relative to ``base_path``.

    If ``base_path`` is ``None`` the current working directory is used. When the
    two paths do not share a common ancestor, the returned path contains ``..``
    segments instead of an absolute path. On Windows, paths on different drives
    return the absolute ``path`` because ``os.path.relpath`` raises ``ValueError``
    in this scenario. Raises ``NotADirectoryError`` when ``base_path`` points to
    an existing file.
    """
    path = normalize_path(path)
    if base_path is None:
        base_path = pathlib.Path.cwd()
    else:
        base_path = normalize_path(base_path)
        if base_path.exists() and not base_path.is_dir():
            raise NotADirectoryError(f"{base_path} is not a directory")

    try:
        return path.relative_to(base_path)
    except ValueError:
        # If path is not relative to base_path, compute a relative path. On
        # Windows, ``os.path.relpath`` can raise ``ValueError`` when the paths
        # reside on different drives, in which case we return the absolute path
        # instead of bubbling up the exception.
        try:
            return pathlib.Path(os.path.relpath(path, base_path))
        except ValueError:
            return path<|MERGE_RESOLUTION|>--- conflicted
+++ resolved
@@ -19,15 +19,12 @@
     """Return the value of ``name`` stripped of whitespace or ``None`` when unset."""
     value = os.environ.get(name, "").strip()
     return value or None
-<<<<<<< HEAD
-=======
 
 
 def _get_env_path(name: str, fallback: pathlib.Path) -> pathlib.Path:
     """Return ``name`` from environment as ``Path`` or ``fallback`` if unset."""
     value = _get_env(name)
     return pathlib.Path(value) if value else fallback
->>>>>>> 4c56bb7e
 
 
 def _has_unexpanded_vars(path_str: str) -> bool:
