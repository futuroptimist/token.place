--- conflicted
+++ resolved
@@ -21,16 +21,10 @@
 - Follow AGENTS.md and docs/AGENTS.md instructions.
 - Run `npm run lint`, `npm run type-check`, `npm run build`, and `npm run test:ci`.
 - Run `pre-commit run --all-files` (which executes `./run_all_tests.sh`).
-<<<<<<< HEAD
-- Install dependencies with `npm ci` for Node.js and
-  `pip install -r config/requirements_server.txt` plus
-  `pip install -r config/requirements_relay.txt` as needed.
-=======
 - Install dependencies:
   - `npm ci`
   - `pip install -r config/requirements_server.txt`
   - `pip install -r config/requirements_relay.txt`
->>>>>>> 53122289
 
 REQUEST:
 1. Reproduce the failing check locally with `pre-commit run --all-files`.
