--- conflicted
+++ resolved
@@ -411,7 +411,6 @@
 variable still works; it is treated as shorthand for a single-entry upstream
 list.
 
-<<<<<<< HEAD
 #### Zero-trust relay verification
 
 `token.place` maintains its zero-authentication promise: relays never demand
@@ -423,14 +422,13 @@
 credentials. These primitives keep the network open while still empowering
 operators to quarantine suspicious activity using cryptography rather than
 passwords.
-=======
+
 Once that upstream list is stable, export `TOKEN_PLACE_RELAY_CLUSTER_ONLY=1`
 before launching `server.py`. The background `RelayClient` will refuse to talk
 to `localhost` and instead require at least one upstream derived from
 `TOKEN_PLACE_RELAY_UPSTREAMS`, `relay.additional_servers`, or the
 `relay.server_pool` values surfaced by `config`. This keeps production traffic
 pinned to the k3s pod rather than silently falling back to the gaming PC.
->>>>>>> dc741bd5
 
 ### Using the Application
 
