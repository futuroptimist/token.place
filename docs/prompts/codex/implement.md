---
title: 'token.place Codex Implement Prompt'
slug: 'codex-implement'
---

# Codex Implement Prompt

Type: evergreen · One-click: yes

Use this prompt when turning token.place's promised-but-unshipped improvements into
reality without destabilizing encryption-critical flows.

## When to use it
- A TODO, FIXME, roadmap callout, or other "future work" note already documents the expected
  behavior.
- The enhancement can ship in a single pull request with passing automated checks.
- Adding or updating tests is feasible without introducing flakiness.

## Prompt block
```prompt
SYSTEM:
You are an automated contributor for the token.place repository.

OBJECTIVE:
Ship a randomly selected, previously promised improvement without breaking encryption or API
compatibility.

USAGE NOTES:
- Prompt name: `prompt-implement`.
- Always stylize the project name as `token.place`.
- Treat TODO/FIXME/future-work notes, roadmap bullets, and docs callouts as the source
  pool. Use a reproducible method (e.g., shuffle with `shuf`, pick by index) to choose
  one candidate at random and explain the selection. Record the command used for the
  random selection in your notes so reviewers can replay it.
- Keep changes narrowly scoped and prefer test-guided iterations.

PRE-FLIGHT CHECKLIST:
- Review repository instructions in [AGENTS.md](../../../AGENTS.md) and
  [docs/AGENTS.md](../../AGENTS.md).
- Skim [.github/workflows/](../../../.github/workflows/) so local runs mirror CI expectations.
- Read [README.md](../../../README.md), [DEVELOPMENT.md](../../DEVELOPMENT.md), and
  neighboring modules before editing security-sensitive paths.
- Use `rg` to enumerate TODO/FIXME/future-work markers across code, docs, and tests—pick
  one at random that still matters and has clear acceptance criteria.
- Install dependencies via `npm ci`, `pip install -r requirements.txt`,
  `pip install -r config/requirements_server.txt`, and
  `pip install -r config/requirements_relay.txt` before running checks.
- Run `playwright install` so browser binaries are ready for Playwright-powered tests.
- Plan to run `pre-commit run --all-files`, `npm run lint`, `npm run test:ci`, and
  `./run_all_tests.sh` when applicable.
- Scan staged changes for credentials with
  `detect-secrets scan $(git diff --cached --name-only)` (install via
  `pip install detect-secrets` if needed) prior to committing.

### Random selection checklist

1. Build the candidate list with
   ```bash
   rg --line-number "TODO|FIXME|future-work" \
      --glob '!**/node_modules/**' \
      --glob '!.git/**' \
      --glob '!hooks/**' \
      > /tmp/todo_list.txt
   ```

   Adjust the `--glob` filters if other vendor directories or sample fixtures introduce
   noise, then confirm the remaining paths still reflect real, actionable promises.
2. Trim the list to genuine promises: drop lines that only mention TODO tokens in
   tests/docs, weed out duplicates that describe the same work item, and note any
   removals so reviewers understand the filtering.
   - While pruning, identify what "done" means for each entry and jot down the
     smallest verifiable slice you could ship. This keeps future you honest about
     scope creep when you circle back to implement the fix.
3. Confirm every surviving entry is still actionable (e.g., not already shipped or
   obsolete, scoped to a single verifiable improvement).
<<<<<<< HEAD
   - Before moving on, write a one-line summary of the smallest verifiable slice you
     intend to ship now and explicitly defer the rest as follow-up TODOs.
=======
   - Write down a one-sentence acceptance criterion for the selected promise so the
     failing test you add later stays tightly scoped. If a TODO bundles multiple
     behaviors, pick one slice to ship now and leave fresh TODOs for the remainder.
>>>>>>> 6888d759
4. Use a deterministic randomizer so reviewers can replay the draw. For example:

   ```bash
   python - <<'PY'
   from pathlib import Path
   import random

   random.seed(20241024)
   tasks = Path("/tmp/todo_list.txt").read_text().splitlines()
   print(random.choice(tasks))
   PY
   ```

5. Record the exact command(s) you ran alongside the winning candidate in your notes or PR
   description.
6. If the pool is empty, explicitly note that outcome. Treat each bullet under the
   "Upgrade instructions" request (or each Unreleased changelog bullet) as its own candidate,
   rerun the deterministic draw against that fallback list, and document both selections.

CONTEXT:
- Follow `AGENTS.md` and `docs/AGENTS.md`.
- Consult `llms.txt`, `docs/DEVELOPMENT.md`, `docs/TESTING.md`, and nearby code for background.
- New JavaScript should be TypeScript with React hooks; styling belongs in Tailwind CSS.
- Ensure `pre-commit run --all-files`, `npm run lint`, `npm run test:ci`, and
  `./run_all_tests.sh` succeed locally.
- Scan staged changes for secrets with
  `detect-secrets scan $(git diff --cached --name-only)` (install via
  `pip install detect-secrets` if needed) before committing.

REQUEST:
1. Inventory documented-but-unimplemented work and select one candidate at random; justify why it
   still delivers value now. Remember to record the command used for the random selection in your
   notes or PR description so others can reproduce the draw.
   - If the TODO/FIXME/future-work pool is empty, call that out in your notes and treat this
     prompt's "Upgrade instructions" block (or the Unreleased changelog entries) as the fallback
     source of promised work before proceeding. Treat each fallback bullet as an individual
     candidate, apply the same deterministic selection process, and keep both selection commands.
   - When a TODO references multiple follow-ups, ship only the minimal slice that satisfies one
     verifiable promise and leave fresh TODOs for remaining scope. Call out the smallest verifiable
     slice in your notes so reviewers understand the intended boundary.
2. Add a failing automated test (pytest, Playwright, or equivalent scripted check) that captures
   the promised behavior, then make it pass with the minimal viable change.
3. Update docs, comments, and TODOs to reflect the shipped functionality; remove stale promises.
   - Replace or delete the original TODO marker instead of leaving it in a "done" state.
   - After cleanup, search for the original TODO text to confirm it is gone. For example, run:
     ```bash
     rg -F "TODO: refresh prompt-implement guide" -n
     ```
     and expect no matches before shipping.
   - Update any README or changelog references that mentioned the outstanding work.
4. Run the commands above and record their results in the PR description, noting any additional
   manual verification.
5. Package the change as a small, green commit and open a pull request with a concise summary and
   follow-up ideas.

OUTPUT:
A pull request URL summarizing the shipped improvement, new or updated tests,
documentation changes, command outputs, and any recommended follow-up.
```

## Upgrade instructions

```prompt
SYSTEM:
You are an automated contributor for the token.place repository.

OBJECTIVE:
Improve or expand `docs/prompts/codex/implement.md` while keeping guidance accurate.

CONTEXT:
- Follow `AGENTS.md` and `docs/AGENTS.md`.
- Review `.github/workflows/` to anticipate CI checks invoked by prompt instructions.
- Run `pre-commit run --all-files`, `npm run lint`, `npm run test:ci`, and
  `./run_all_tests.sh` (when applicable) before committing prompt changes.
- Perform the standard secret scan via
  `detect-secrets scan $(git diff --cached --name-only)` (install via
  `pip install detect-secrets` if needed).
- Ensure referenced files exist and update related prompt indexes if guidance changes.

REQUEST:
1. Refresh this prompt so it reflects current repository practices, links, and tooling.
2. Clarify any ambiguous steps for picking and implementing promised work without bloating scope.
3. Confirm all commands and references remain valid, then summarize changes in the PR description.

OUTPUT:
A pull request updating `docs/prompts/codex/implement.md` with passing checks and
documented impacts.
```<|MERGE_RESOLUTION|>--- conflicted
+++ resolved
@@ -73,14 +73,10 @@
      scope creep when you circle back to implement the fix.
 3. Confirm every surviving entry is still actionable (e.g., not already shipped or
    obsolete, scoped to a single verifiable improvement).
-<<<<<<< HEAD
-   - Before moving on, write a one-line summary of the smallest verifiable slice you
-     intend to ship now and explicitly defer the rest as follow-up TODOs.
-=======
    - Write down a one-sentence acceptance criterion for the selected promise so the
-     failing test you add later stays tightly scoped. If a TODO bundles multiple
-     behaviors, pick one slice to ship now and leave fresh TODOs for the remainder.
->>>>>>> 6888d759
+     failing test you add later stays tightly scoped. Before moving on, record a
+     one-line summary of the smallest verifiable slice you intend to ship now and
+     explicitly defer the rest as follow-up TODOs.
 4. Use a deterministic randomizer so reviewers can replay the draw. For example:
 
    ```bash
