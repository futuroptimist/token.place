"""Regression test for docs/prompts/codex/implement.md guidance."""
from __future__ import annotations

import pathlib


def test_implement_prompt_explains_empty_todo_fallback() -> None:
    """Prompt should spell out what to do when no TODO markers are found."""
    prompt_path = pathlib.Path(__file__).resolve().parents[2] / "docs" / "prompts" / "codex" / "implement.md"
    text = prompt_path.read_text(encoding="utf-8")

    assert "TODO/FIXME" in text, "Sanity check: prompt should mention TODO markers."
    assert "pool is empty" in text or "no TODO" in text.lower(), (
        "docs/prompts/codex/implement.md must describe the fallback when the TODO pool is empty"
    )


def test_implement_prompt_requires_logging_random_method() -> None:
    """Prompt should demand documenting how the random candidate was picked."""
    prompt_path = pathlib.Path(__file__).resolve().parents[2] / "docs" / "prompts" / "codex" / "implement.md"
    text = prompt_path.read_text(encoding="utf-8")

    needle = "record the command used for the random selection"
    assert needle in text.lower(), (
        "docs/prompts/codex/implement.md must tell contributors to record the command used for the random selection"
    )


def test_implement_prompt_offers_random_selection_walkthrough() -> None:
    """Prompt should spell out a concrete, reproducible selection workflow."""
    prompt_path = pathlib.Path(__file__).resolve().parents[2] / "docs" / "prompts" / "codex" / "implement.md"
    text = prompt_path.read_text(encoding="utf-8")

    assert "random selection checklist" in text.lower(), (
        "docs/prompts/codex/implement.md must label a random selection checklist to clarify the workflow"
    )
    assert "python - <<'py'" in text.lower(), (
        "docs/prompts/codex/implement.md must include an example python snippet for deterministic random selection"
    )


def test_implement_prompt_details_todo_cleanup_search() -> None:
    """Prompt should teach contributors how to confirm stale TODOs are gone."""
    prompt_path = pathlib.Path(__file__).resolve().parents[2] / "docs" / "prompts" / "codex" / "implement.md"
    text = prompt_path.read_text(encoding="utf-8")
    text_lower = text.lower()

    assert "after cleanup" in text_lower, (
        "docs/prompts/codex/implement.md must explicitly tie the TODO search to the post-cleanup step"
    )
    assert 'rg -F "TODO: refresh prompt-implement guide" -n' in text, (
        "docs/prompts/codex/implement.md must provide a concrete ripgrep command for verifying TODO removal"
    )


def test_implement_prompt_filters_out_generated_noise() -> None:
    """Prompt should remind contributors to exclude vendor and sample directories."""
    prompt_path = pathlib.Path(__file__).resolve().parents[2] / "docs" / "prompts" / "codex" / "implement.md"
    text = prompt_path.read_text(encoding="utf-8")

    assert "!**/node_modules/**" in text, (
        "docs/prompts/codex/implement.md must show how to ignore vendor directories when hunting TODO markers"
    )


def test_implement_prompt_reinforces_minimal_scope() -> None:
    """Prompt should clarify how to keep the work scoped to a single verifiable slice."""
    prompt_path = pathlib.Path(__file__).resolve().parents[2] / "docs" / "prompts" / "codex" / "implement.md"
    text = prompt_path.read_text(encoding="utf-8")

    assert "smallest verifiable slice" in text.lower(), (
        "docs/prompts/codex/implement.md must explicitly tell contributors to ship the smallest verifiable slice"
    )


def test_implement_prompt_ignores_instructional_noise() -> None:
    """Prompt should avoid treating instructional TODO mentions as actionable work and set non-goals."""
    prompt_path = pathlib.Path(__file__).resolve().parents[2] / "docs" / "prompts" / "codex" / "implement.md"
    text_lower = prompt_path.read_text(encoding="utf-8").lower()

    assert "instructional references" in text_lower, (
        "docs/prompts/codex/implement.md must warn against counting instructional TODO mentions as candidates"
    )
    assert "non-goal" in text_lower, (
        "docs/prompts/codex/implement.md must ask contributors to note non-goals to prevent scope creep"
    )


def test_implement_prompt_surfaces_non_goals_in_summary() -> None:
    """Prompt should direct contributors to log non-goals alongside the smallest slice in the PR summary."""
    prompt_path = pathlib.Path(__file__).resolve().parents[2] / "docs" / "prompts" / "codex" / "implement.md"
    text_lower = prompt_path.read_text(encoding="utf-8").lower()

    assert "non-goals list in the pr summary" in text_lower, (
        "docs/prompts/codex/implement.md must tell contributors to surface the non-goals list in the PR summary"
    )
    assert "smallest verifiable slice" in text_lower, (
        "docs/prompts/codex/implement.md must tie the PR summary back to the smallest verifiable slice"
    )


def test_implement_prompt_preserves_trimmed_todo_list() -> None:
    """Prompt should require saving the filtered TODO list and its rationale."""
    prompt_path = pathlib.Path(__file__).resolve().parents[2] / "docs" / "prompts" / "codex" / "implement.md"
    text_lower = prompt_path.read_text(encoding="utf-8").lower()

    assert "trimmed todo list" in text_lower, (
        "docs/prompts/codex/implement.md must tell contributors to keep the trimmed TODO list for the random draw"
    )
    assert "why each entry was removed" in text_lower, (
        "docs/prompts/codex/implement.md must remind contributors to note why entries were filtered out"
    )


def test_implement_prompt_requires_context_check() -> None:
    """Prompt should tell contributors to read nearby context before locking in a TODO."""
    prompt_path = pathlib.Path(__file__).resolve().parents[2] / "docs" / "prompts" / "codex" / "implement.md"
    text_lower = prompt_path.read_text(encoding="utf-8").lower()

    assert "surrounding context" in text_lower, (
        "docs/prompts/codex/implement.md must tell contributors to skim the surrounding context for each candidate"
    )
    assert "sed -n" in text_lower, (
        "docs/prompts/codex/implement.md must provide a concrete command for reading that nearby context"
    )


def test_implement_prompt_shares_randomization_artifacts() -> None:
    """Prompt should ask contributors to share reproducibility artifacts with reviewers."""
    prompt_path = pathlib.Path(__file__).resolve().parents[2] / "docs" / "prompts" / "codex" / "implement.md"
    text_lower = prompt_path.read_text(encoding="utf-8").lower()

    assert "filtered todo list" in text_lower and "pr summary" in text_lower, (
        "docs/prompts/codex/implement.md must direct contributors to surface the filtered TODO list in the PR summary"
    )
    assert "random selection command" in text_lower, (
        "docs/prompts/codex/implement.md must tell contributors to share the random selection command output"
    )


def test_implement_prompt_calls_out_config_requirements() -> None:
    """Prompt should reference the scoped Python requirement files explicitly."""
    prompt_path = pathlib.Path(__file__).resolve().parents[2] / "docs" / "prompts" / "codex" / "implement.md"
    text = prompt_path.read_text(encoding="utf-8")

    for requirement in ("config/requirements_server.txt", "config/requirements_relay.txt"):
        assert requirement in text, (
            "docs/prompts/codex/implement.md must remind contributors to install scoped requirements"
        )


def test_implement_prompt_demands_value_statement() -> None:
    """Prompt should insist on documenting why the chosen task still matters and capture acceptance criteria."""
    prompt_path = pathlib.Path(__file__).resolve().parents[2] / "docs" / "prompts" / "codex" / "implement.md"
    text = prompt_path.read_text(encoding="utf-8")
    text_lower = text.lower()

    assert "value statement" in text_lower, (
        "docs/prompts/codex/implement.md must tell contributors to include a value statement for the chosen task"
    )
    assert "pr summary" in text_lower, (
        "docs/prompts/codex/implement.md must mention the PR summary as the place to capture that value statement"
    )
    assert "one-sentence acceptance criterion" in text_lower, (
        "docs/prompts/codex/implement.md must instruct contributors to note the acceptance criteria before coding"
    )


def test_implement_prompt_ties_acceptance_to_failing_test() -> None:
    """Prompt should connect the acceptance criterion to a failing test and scoping guardrails."""
    prompt_path = pathlib.Path(__file__).resolve().parents[2] / "docs" / "prompts" / "codex" / "implement.md"
    text_lower = prompt_path.read_text(encoding="utf-8").lower()

    assert "translate that acceptance criterion into a failing test" in text_lower, (
        "docs/prompts/codex/implement.md must tell contributors to codify the acceptance criterion as a failing test"
    )
    assert "defer any extra assertions to follow-up todos" in text_lower, (
        "docs/prompts/codex/implement.md must remind contributors to park extra scope as follow-ups"
    )


<<<<<<< HEAD
def test_implement_prompt_freezes_scope_after_draw() -> None:
    """Prompt should warn against growing scope after locking in a candidate."""
    prompt_path = pathlib.Path(__file__).resolve().parents[2] / "docs" / "prompts" / "codex" / "implement.md"
    text_lower = prompt_path.read_text(encoding="utf-8").lower()

    assert "freeze the scope" in text_lower, (
        "docs/prompts/codex/implement.md must remind contributors to freeze the scope once a candidate is chosen"
    )
    assert "log follow-ups" in text_lower, (
        "docs/prompts/codex/implement.md must direct contributors to log follow-ups instead of expanding the active change"
=======
def test_implement_prompt_confirms_commands_and_links() -> None:
    """Prompt should require checking referenced commands and links still work."""
    prompt_path = pathlib.Path(__file__).resolve().parents[2] / "docs" / "prompts" / "codex" / "implement.md"
    text_lower = prompt_path.read_text(encoding="utf-8").lower()

    assert "verify each referenced command still runs" in text_lower, (
        "docs/prompts/codex/implement.md must ask contributors to validate the commands it cites"
    )
    assert "link updates in the pr description" in text_lower, (
        "docs/prompts/codex/implement.md must remind contributors to note link changes for reviewers"
>>>>>>> dae4e09d
    )<|MERGE_RESOLUTION|>--- conflicted
+++ resolved
@@ -179,7 +179,6 @@
     )
 
 
-<<<<<<< HEAD
 def test_implement_prompt_freezes_scope_after_draw() -> None:
     """Prompt should warn against growing scope after locking in a candidate."""
     prompt_path = pathlib.Path(__file__).resolve().parents[2] / "docs" / "prompts" / "codex" / "implement.md"
@@ -190,7 +189,9 @@
     )
     assert "log follow-ups" in text_lower, (
         "docs/prompts/codex/implement.md must direct contributors to log follow-ups instead of expanding the active change"
-=======
+    )
+      
+      
 def test_implement_prompt_confirms_commands_and_links() -> None:
     """Prompt should require checking referenced commands and links still work."""
     prompt_path = pathlib.Path(__file__).resolve().parents[2] / "docs" / "prompts" / "codex" / "implement.md"
@@ -201,5 +202,4 @@
     )
     assert "link updates in the pr description" in text_lower, (
         "docs/prompts/codex/implement.md must remind contributors to note link changes for reviewers"
->>>>>>> dae4e09d
     )