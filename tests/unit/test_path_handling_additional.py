--- conflicted
+++ resolved
@@ -242,7 +242,7 @@
     with pytest.raises(TypeError):
         ph.normalize_path(123)  # type: ignore[arg-type]
 
-<<<<<<< HEAD
+        
 def test_is_subpath(tmp_path):
     """is_subpath should detect when a path lies within a base directory"""
     base = tmp_path / "base"
@@ -254,12 +254,11 @@
     assert ph.is_subpath(sub, base) is True
     assert ph.is_subpath(base, base) is True
     assert ph.is_subpath(other, base) is False
-=======
-
+
+    
 def test_get_env_strips_and_handles_missing(monkeypatch):
     """_get_env should strip whitespace and return None when unset."""
     monkeypatch.delenv("TP_TEST_ENV", raising=False)
     assert ph._get_env("TP_TEST_ENV") is None
     monkeypatch.setenv("TP_TEST_ENV", "  value  ")
-    assert ph._get_env("TP_TEST_ENV") == "value"
->>>>>>> c994acf7
+    assert ph._get_env("TP_TEST_ENV") == "value"