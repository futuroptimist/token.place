--- conflicted
+++ resolved
@@ -30,7 +30,6 @@
          patch.object(rm.psutil, 'virtual_memory', side_effect=Exception("mem")):
         usage = rm.collect_resource_usage()
 
-<<<<<<< HEAD
     assert usage['cpu_percent'] == 0.0
     assert usage['memory_percent'] == 0.0
     assert usage['gpu_available'] is False
@@ -125,8 +124,6 @@
 
     assert metrics == rm._gpu_metrics_default(available=True, count=2)
     assert shutdown_called is True
-=======
-    assert usage == {'cpu_percent': 0.0, 'memory_percent': 0.0}
 
 
 def test_collect_resource_usage_windows_uses_non_blocking_interval(monkeypatch):
@@ -148,7 +145,8 @@
     usage = rm.collect_resource_usage()
 
     assert recorded['interval'] == 0.0
-    assert usage == {'cpu_percent': pytest.approx(18.0), 'memory_percent': pytest.approx(73.0)}
+    assert usage['cpu_percent'] == pytest.approx(18.0)
+    assert usage['memory_percent'] == pytest.approx(73.0)
 
 
 def test_collect_resource_usage_linux_keeps_lazy_interval(monkeypatch):
@@ -170,5 +168,5 @@
     usage = rm.collect_resource_usage()
 
     assert recorded['interval'] is None
-    assert usage == {'cpu_percent': pytest.approx(27.0), 'memory_percent': pytest.approx(55.0)}
->>>>>>> 7741cffc
+    assert usage['cpu_percent'] == pytest.approx(27.0)
+    assert usage['memory_percent'] == pytest.approx(55.0)