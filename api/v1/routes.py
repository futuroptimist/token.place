"""
API routes for token.place API v1
This module follows OpenAI API conventions to serve as a drop-in replacement.
"""

from flask import Blueprint, request, jsonify
import base64
import time
import json
import uuid
import logging
import os

from api.v1.encryption import encryption_manager
from api.v1.community import get_provider_directory, CommunityDirectoryError
from api.v1.models import get_models_info, generate_response, get_model_instance, ModelError
from api.v1.validation import (
    ValidationError, validate_required_fields, validate_field_type,
    validate_chat_messages, validate_encrypted_request, validate_model_name
)
from utils.providers import get_provider_directory, ProviderRegistryError

# Check environment
ENVIRONMENT = os.getenv('ENVIRONMENT', 'dev')  # Default to 'dev' if not set
SERVICE_NAME = os.getenv('SERVICE_NAME', 'token.place')

# Configure logging based on environment
if ENVIRONMENT != 'prod':
    logging.basicConfig(level=logging.INFO, format='%(asctime)s - %(name)s - %(levelname)s - %(message)s')
    logger = logging.getLogger('api.v1.routes')
else:
    # In production, set up a null handler to suppress all logs
    logging.basicConfig(handlers=[logging.NullHandler()])
    logger = logging.getLogger('api.v1.routes')

def log_info(message):
    """Log info only in non-production environments"""
    if ENVIRONMENT != 'prod':
        logger.info(message)

def log_warning(message):
    """Log warnings only in non-production environments"""
    if ENVIRONMENT != 'prod':
        logger.warning(message)

def log_error(message, exc_info=False):
    """Log errors only in non-production environments"""
    if ENVIRONMENT != 'prod':
        logger.error(message, exc_info=exc_info)

# Create a Blueprint for v1 API
v1_bp = Blueprint('v1', __name__, url_prefix='/api/v1')

def format_error_response(message, error_type="invalid_request_error", param=None, code=None, status_code=400):
    """Format an error response in a standardized way for the API"""
    error_obj = {
        "error": {
            "message": message,
            "type": error_type,
        }
    }

    if param is not None:
        error_obj["error"]["param"] = param

    if code is not None:
        error_obj["error"]["code"] = code

    response = jsonify(error_obj)
    response.status_code = status_code
    return response

@v1_bp.route('/models', methods=['GET'])
def list_models():
    """
    List available models (OpenAI-compatible)

    Returns:
        JSON response with list of available models in OpenAI format
    """
    try:
        log_info("API request: GET /models")
        models = get_models_info()

        # Transform to OpenAI format
        formatted_models = []
        for model in models:
            formatted_models.append({
                "id": model["id"],
                "object": "model",
                "created": int(time.time()),
                "owned_by": "token.place",
                "permission": [{
                    "id": f"modelperm-{model['id']}",
                    "object": "model_permission",
                    "created": int(time.time()),
                    "allow_create_engine": False,
                    "allow_sampling": True,
                    "allow_logprobs": True,
                    "allow_search_indices": False,
                    "allow_view": True,
                    "allow_fine_tuning": False,
                    "organization": "*",
                    "group": None,
                    "is_blocking": False
                }],
                "root": model["id"],
                "parent": None
            })

        log_info(f"Returning {len(formatted_models)} models")
        return jsonify({
            "object": "list",
            "data": formatted_models
        })
    except Exception as e:
        log_error("Error in list_models endpoint")
        return format_error_response(f"Internal server error: {str(e)}")

@v1_bp.route('/models/<model_id>', methods=['GET'])
def get_model(model_id):
    """
    Get model information by ID (OpenAI-compatible)

    Args:
        model_id: The ID of the model to retrieve

    Returns:
        JSON response with model details in OpenAI format
    """
    try:
        log_info(f"API request: GET /models/{model_id}")
        models = get_models_info()
        model = next((m for m in models if m["id"] == model_id), None)

        if not model:
            log_warning(f"Model '{model_id}' not found")
            return format_error_response(
                f"Model '{model_id}' not found",
                error_type="invalid_request_error",
                param=None,
                code="model_not_found",
                status_code=404
            )

        log_info(f"Returning model details for {model_id}")
        return jsonify({
            "id": model["id"],
            "object": "model",
            "created": int(time.time()),
            "owned_by": "token.place",
            "permission": [{
                "id": f"modelperm-{model['id']}",
                "object": "model_permission",
                "created": int(time.time()),
                "allow_create_engine": False,
                "allow_sampling": True,
                "allow_logprobs": True,
                "allow_search_indices": False,
                "allow_view": True,
                "allow_fine_tuning": False,
                "organization": "*",
                "group": None,
                "is_blocking": False
            }],
            "root": model["id"],
            "parent": None
        })
    except Exception as e:
        log_error(f"Error in get_model endpoint for model {model_id}")
        return format_error_response(f"Internal server error: {str(e)}")

@v1_bp.route('/public-key', methods=['GET'])
def get_public_key():
    """
    Get the public key for encryption (token.place specific)
    This endpoint is not part of the OpenAI API but is needed for our encryption.

    Returns:
        JSON response with the server's public key
    """
    try:
        log_info("API request: GET /public-key")
        return jsonify({
            'public_key': encryption_manager.public_key_b64
        })
    except Exception as e:
        log_error("Error in get_public_key endpoint")
        return format_error_response(f"Failed to retrieve public key: {str(e)}")


<<<<<<< HEAD
@v1_bp.route('/community/providers', methods=['GET'])
def list_community_providers():
    """Expose the community-operated relay directory."""

    try:
        log_info("API request: GET /community/providers")
        directory = get_provider_directory()

        response_payload = {
            "object": "list",
            "data": directory["providers"],
        }

        if directory.get("updated"):
            response_payload["updated"] = directory["updated"]

        return jsonify(response_payload)
    except CommunityDirectoryError as exc:
        log_error("Invalid community directory data", exc_info=True)
        return format_error_response(
            "Community directory temporarily unavailable",
            error_type="internal_server_error",
            status_code=500,
        )

=======
@v1_bp.route('/server-providers', methods=['GET'])
def list_server_providers():
    """Expose the curated registry of known token.place server providers."""

    try:
        directory = get_provider_directory()
    except ProviderRegistryError as exc:
        log_error("Error loading provider registry", exc_info=True)
        return format_error_response(
            f"Failed to load provider registry: {exc}",
            error_type="internal_error",
            code="provider_registry_unavailable",
            status_code=500,
        )

    response_payload = {
        "object": "list",
        "data": directory.get("providers", []),
    }

    metadata = directory.get("metadata")
    if metadata:
        response_payload["metadata"] = metadata

    return jsonify(response_payload)

>>>>>>> 5b5962da
@v1_bp.route('/chat/completions', methods=['POST'])
def create_chat_completion():
    """
    Create a chat completion. Compatible with OpenAI's API format.
    For encrypted requests, expects:
    - client_public_key: Base64 encoded client public key
    - messages: Object with encrypted message data
        - ciphertext: Base64 encoded ciphertext
        - cipherkey: Base64 encoded encrypted key
        - iv: Base64 encoded initialization vector
    """
    try:
        log_info("API request: POST /chat/completions")
        data = request.get_json()

        # Validate request
        if not data:
            return format_error_response(
                "Invalid request body: empty or not JSON",
                error_type="invalid_request_error",
                status_code=400
            )

        try:
            # Validate required fields
            validate_required_fields(data, ["model"])

            # Get available models
            models = get_models_info()
            available_model_ids = [model["id"] for model in models]

            # Validate model
            model_id = data['model']
            validate_model_name(model_id, available_model_ids)

            # Get model instance - will raise ModelError if not found
            model_instance = get_model_instance(model_id)
            log_info(f"Model instance obtained for {model_id}")

            # Process message payload based on encryption flag
            messages = None
            client_public_key = None

            if data.get('encrypted', False):
                log_info("Processing encrypted request")

                try:
                    # Validate encrypted request
                    validate_encrypted_request(data)
                    client_public_key = data['client_public_key']

                    # Decrypt the messages
                    encrypted_messages = data['messages']
                    decrypted_data = encryption_manager.decrypt_message({
                        'ciphertext': base64.b64decode(encrypted_messages['ciphertext']),
                        'iv': base64.b64decode(encrypted_messages['iv']),
                    }, base64.b64decode(encrypted_messages['cipherkey']))

                    if decrypted_data is None:
                        return format_error_response(
                            "Failed to decrypt messages",
                            error_type="encryption_error",
                            status_code=400
                        )

                    # Parse JSON from decrypted data
                    try:
                        messages = json.loads(decrypted_data.decode('utf-8'))
                    except json.JSONDecodeError:
                        return format_error_response(
                            "Failed to parse JSON from decrypted messages",
                            error_type="encryption_error",
                            status_code=400
                        )

                except ValidationError as e:
                    return format_error_response(
                        e.message,
                        param=e.field,
                        code=e.code,
                        status_code=400
                    )

            else:
                log_info("Processing standard (non-encrypted) request")

                try:
                    # Validate messages field
                    validate_required_fields(data, ["messages"])
                    validate_field_type(data, "messages", list)
                    messages = data["messages"]
                except ValidationError as e:
                    return format_error_response(
                        e.message,
                        param=e.field,
                        code=e.code,
                        status_code=400
                    )

            # Validate messages format
            try:
                validate_chat_messages(messages)
            except ValidationError as e:
                return format_error_response(
                    e.message,
                    param=e.field,
                    code=e.code,
                    status_code=400
                )

            # Generate response using the specified model
            log_info(f"Generating response using model {model_id}")
            updated_messages = generate_response(model_id, messages)

            # Extract the last message (the model's response)
            assistant_message = updated_messages[-1]
            log_info("Response generated successfully")

            # Create response in OpenAI format
            response_data = {
                "id": f"chatcmpl-{uuid.uuid4()}",
                "object": "chat.completion",
                "created": int(time.time()),
                "model": model_id,
                "choices": [
                    {
                        "index": 0,
                        "message": {
                            "role": assistant_message.get("role", "assistant"),
                            "content": assistant_message.get("content", "")
                        },
                        "finish_reason": "stop"
                    }
                ],
                "usage": {
                    "prompt_tokens": -1,  # We don't track tokens
                    "completion_tokens": -1,
                    "total_tokens": -1
                }
            }

            # If client requested encryption and provided a public key, encrypt the response
            if data.get('encrypted', False) and client_public_key:
                log_info("Encrypting response for client")
                encrypted_response = encryption_manager.encrypt_message(response_data, client_public_key)
                if encrypted_response is None:
                    return format_error_response(
                        "Failed to encrypt response",
                        error_type="encryption_error",
                        status_code=500
                    )

                # Wrap the encrypted data in a standard format
                return jsonify({
                    "encrypted": True,
                    "data": encrypted_response
                })
            else:
                # Return standard response
                return jsonify(response_data)

        except ValidationError as e:
            return format_error_response(
                e.message,
                param=e.field,
                code=e.code,
                status_code=400
            )

        except ModelError as e:
            return format_error_response(
                e.message,
                error_type="model_error",
                status_code=400
            )

    except Exception as e:
        log_error("Unexpected error in create_chat_completion endpoint", exc_info=True)
        return format_error_response(
            f"Internal server error: {str(e)}",
            error_type="server_error",
            status_code=500
        )

@v1_bp.route('/completions', methods=['POST'])
def create_completion():
    """
    Text completion API (OpenAI-compatible).

    The request is converted to chat format internally and the response is
    returned in the legacy text completion schema.
    """
    try:
        log_info("API request: POST /completions")
        data = request.get_json()

        if not data:
            log_warning("Invalid request body: empty or not JSON")
            return format_error_response(
                "Invalid request body",
                error_type="invalid_request_error",
                status_code=400
            )

        # Extract necessary data
        model_id = data.get("model")
        prompt = data.get("prompt", "")
        client_public_key = data.get("client_public_key") # For potential encryption
        is_encrypted_request = data.get("encrypted", False)

        # Validate model ID
        if not model_id:
            log_warning("Missing required parameter: model")
            return format_error_response(
                "Missing required parameter: model",
                error_type="invalid_request_error",
                param="model",
                status_code=400
            )

        try:
            # Check if model exists - will raise ModelError if not found
            get_model_instance(model_id)
            log_info(f"Model instance obtained for {model_id}")
        except ModelError as e:
            log_warning(f"Model error: {e.message}")
            return format_error_response(
                e.message,
                error_type=e.error_type,
                param="model",
                code="model_not_found" if e.error_type == "model_not_found" else None,
                status_code=e.status_code
            )

        # Prepare messages for chat format
        messages = [
            {
                "role": "user",
                "content": prompt,
            }
        ]

        # Generate response
        try:
            log_info(f"Generating response using model {model_id}")
            updated_messages = generate_response(model_id, messages)

            assistant_message = updated_messages[-1]
            log_info("Response generated successfully")

            # Create response in OpenAI text completion format
            response_data = {
                "id": f"cmpl-{uuid.uuid4().hex[:12]}",
                "object": "text_completion",
                "created": int(time.time()),
                "model": model_id,
                "choices": [
                    {
                        "index": 0,
                        "text": assistant_message.get("content", ""),
                        "finish_reason": "stop",
                    }
                ],
                "usage": {
                    "prompt_tokens": 0,
                    "completion_tokens": 0,
                    "total_tokens": 0,
                },
            }

            # Encrypt response if client_public_key was provided
            if is_encrypted_request and client_public_key:
                log_info("Encrypting response for client")
                # Note: We assume the original request might set 'encrypted:true' and 'client_public_key'
                # even though it only sends a 'prompt', to signal it wants an encrypted response.
                encrypted_response = encryption_manager.encrypt_message(response_data, client_public_key)
                if encrypted_response is None:
                    log_error("Failed to encrypt response")
                    return format_error_response(
                        "Failed to encrypt response",
                        error_type="server_error",
                        status_code=500
                    )
                return jsonify({
                    "encrypted": True,
                    "data": encrypted_response
                })

            return jsonify(response_data)

        except ModelError as e:
            log_warning(f"Model error during response generation: {e.message}")
            return format_error_response(
                e.message,
                error_type=e.error_type,
                status_code=e.status_code
            )
    except Exception as e:
        log_error("Unexpected error in create_completion endpoint")
        return format_error_response(f"Internal server error: {str(e)}")

@v1_bp.route('/health', methods=['GET'])
def health_check():
    """
    API health check endpoint (token.place specific)

    Returns:
        JSON response with API status
    """
    try:
        log_info("API request: GET /health")
        return jsonify({
            'status': 'ok',
            'version': 'v1',
            'service': SERVICE_NAME,
            'timestamp': int(time.time())
        })
    except Exception as e:
        log_error("Error in health_check endpoint")
        return format_error_response(f"Health check failed: {str(e)}")

# --- OpenAI-compatible alias routes ---

# Create a second blueprint that mirrors the /api/v1 endpoints at /v1 so
# the OpenAI Python client can talk to token.place by simply changing the
# base URL.
openai_v1_bp = Blueprint('openai_v1', __name__, url_prefix='/v1')

@openai_v1_bp.route('/models', methods=['GET'])
def list_models_openai():
    return list_models()

@openai_v1_bp.route('/models/<model_id>', methods=['GET'])
def get_model_openai(model_id):
    return get_model(model_id)

@openai_v1_bp.route('/public-key', methods=['GET'])
def get_public_key_openai():
    return get_public_key()

@openai_v1_bp.route('/chat/completions', methods=['POST'])
def create_chat_completion_openai():
    return create_chat_completion()

@openai_v1_bp.route('/completions', methods=['POST'])
def create_completion_openai():
    return create_completion()

@openai_v1_bp.route('/health', methods=['GET'])
def health_check_openai():
    return health_check()<|MERGE_RESOLUTION|>--- conflicted
+++ resolved
@@ -189,38 +189,12 @@
         return format_error_response(f"Failed to retrieve public key: {str(e)}")
 
 
-<<<<<<< HEAD
 @v1_bp.route('/community/providers', methods=['GET'])
 def list_community_providers():
-    """Expose the community-operated relay directory."""
+    """Expose the community-operated relay and server provider directory."""
 
     try:
         log_info("API request: GET /community/providers")
-        directory = get_provider_directory()
-
-        response_payload = {
-            "object": "list",
-            "data": directory["providers"],
-        }
-
-        if directory.get("updated"):
-            response_payload["updated"] = directory["updated"]
-
-        return jsonify(response_payload)
-    except CommunityDirectoryError as exc:
-        log_error("Invalid community directory data", exc_info=True)
-        return format_error_response(
-            "Community directory temporarily unavailable",
-            error_type="internal_server_error",
-            status_code=500,
-        )
-
-=======
-@v1_bp.route('/server-providers', methods=['GET'])
-def list_server_providers():
-    """Expose the curated registry of known token.place server providers."""
-
-    try:
         directory = get_provider_directory()
     except ProviderRegistryError as exc:
         log_error("Error loading provider registry", exc_info=True)
@@ -241,8 +215,8 @@
         response_payload["metadata"] = metadata
 
     return jsonify(response_payload)
-
->>>>>>> 5b5962da
+  
+
 @v1_bp.route('/chat/completions', methods=['POST'])
 def create_chat_completion():
     """
